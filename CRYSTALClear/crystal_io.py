#!/usr/bin/env python3
# -*- coding: utf-8 -*-
"""
Objects of input / output files of CRYSTAL. Methods to edit or substract data
from corresponding files are provided.
"""
from CRYSTALClear import units
from CRYSTALClear.base.crysd12 import Crystal_inputBASE


class Crystal_input(Crystal_inputBASE):
    """
    Crystal input object inherited from the :ref:`Crystal_inputBASE <ref-base-crysd12>`
    object. For the basic set-ups of keywords, please refer to manuals there.
    """

    def __init__(self):
        super(Crystal_input, self).__init__()

    def geom_from_cif(self, file, zconv=None, keyword='EXTERNAL',
                      pbc=[True, True, True], gui_name='fort.34', **kwargs):
        """
        Read geometry from cif file and put infomation to geom block, either as
        'EXTERNAL' or 'CRYSTAL'. CIF files with a single geometry only.

        CIF with Symmetry is required.

        .. note::

            CIF files should have the '.cif' extension.

        Args:
            file (str): CIF file.
            keyword (str): 'EXTERNAL' or 'CRYSTAL'.
            zconv (list[list[int, int]]): 1st element: The **index** of atom;
                2nd element: The new conventional atomic number. Atoms of the
                irreducible unit is required.
            pbc (list[bool]): Valid only if ``keyword = EXTERNAL``. Force to remove
                periodic boundary conditions along x, y, z axis.
            gui_name (str): Valid only if ``keyword = EXTERNAL``. Gui file's name.
            **kwargs: Passed to Pymatgen `SpacegroupAnalyzer <https://pymatgen.org/pymatgen.symmetry.html#pymatgen.symmetry.analyzer.SpacegroupAnalyzer>`_ object.
        """
        import re

        from pymatgen.core.lattice import Lattice
        from pymatgen.core.structure import IStructure, Structure

        struc_3d = IStructure.from_file(file)
        if keyword == 'CRYSTAL':
            struc = struc_3d
        else:
            latt_mx = struc_3d.lattice.matrix
            latt = Lattice(latt_mx, pbc=pbc)
            struc = Structure(latt,
                              species=list(struc_3d.atomic_numbers),
                              coords=struc_3d.cart_coords,
                              coords_are_cartesian=True)
        self.geom_from_pmg(struc, zconv, keyword, gui_name, **kwargs)

        return self

    def geom_from_pmg(self, struc, zconv=None, keyword='EXTERNAL',
                      gui_name='fort.34', **kwargs):
        """
        Read geometry defined by PyMatGen structure object and put infomation
        into geom block, either as 'EXTERNAL' or 'CRYSTAL'.

        See ``geom_from_cif`` for definition of arguments.

        .. note::

            Coordinates of corresponding atoms may not consistent with the
            original CIF file if 'CRYSTAL' is used, in which case
            coordinates of another symmetry equivalent atom is used.
        """
        import re

        from CRYSTALClear.convert import cry_pmg2gui
        from CRYSTALClear.geometry import refine_geometry

        if re.match(r'^EXTERNAL$', keyword, re.IGNORECASE):
            super(Crystal_input, self).geom.external()
            gui = cry_pmg2gui(struc, gui_file=gui_name, symmetry=True,
                              zconv=zconv, **kwargs)
        elif re.match(r'^CRYSTAL$', keyword, re.IGNORECASE):
            sg, _, latt, natom, atom = refine_geometry(struc, **kwargs)
            if zconv != None:
                z_atom_index = [i[0] for i in zconv]
                for i in range(natom):
                    try:
                        atom_to_sub = z_atom_index.index(i)
                        z_input = zconv[atom_to_sub][1]
                    except ValueError:
                        z_input = atom[i][0]
                    atom[i][0] = z_input
            super(Crystal_input, self).geom.crystal(
                IGR=sg, latt=latt, atom=atom)
        else:
            raise ValueError("Input keyword format error: {}".format(keyword))

        return self

    def bs_from_bse(self, name, element, zconv=None):
        """
        Download basis set definitions from BSE. A wrapper of BasisSetBASE.from_bse.

        Args:
            name (str): Basis set's name.
            element (list[str] | list[int]): List of elements.
            zconv (list[int]): If not none, use the conventional atomic number.
                Its length must be the same as element. Its sequence must be
                consistent with basis set's
        """
        from CRYSTALClear.base.basisset import BasisSetBASE

        return BasisSetBASE.from_bse(name=name, element=element, zconv=zconv)

    def bs_from_string(bs_str, fmt='crystal'):
        """
        Define basis set from a string. A wrapper of BasisSetBASE.from_string.

        Args:
            bs_str (str)
            fmt (str): Format string. Consistent with BSE python API.
        """
        from CRYSTALClear.base.basisset import BasisSetBASE

        return BasisSetBASE.from_string(bs_str=bs_str, fmt=fmt)

    def bs_from_file(file, fmt='crystal'):
        """
        Define a basis set from a file. A wrapper of BasisSetBASE.from_file.
        """
        from CRYSTALClear.base.basisset import BasisSetBASE

        return BasisSetBASE.from_file(file=file, fmt=fmt)


class Crystal_output:
    """This class reads a CRYSTAL output and generates an object."""

    def __init__(self, output=None):
        """
        Initialize the Crystal_output.

        Args:
            output (str): Filename
        """
        if output != None:
            self._read_output(output)

    def _read_output(self, output_name):
        """
        Reads a CRYSTAL output file.

        Args:
            output_name (str): Name of the output file.
        Returns:
            self (Crystal_output)
        """
        import re
        import sys

        self.name = output_name

        # Check if the file exists
        try:
            if output_name[-3:] != 'out' and output_name[-4:] != 'outp':
                output_name = output_name+'.out'
            file = open(output_name, 'r', errors='ignore')
            self.data = file.readlines()
            file.close()
        except:
            raise FileNotFoundError(
                'EXITING: a .out file needs to be specified')

        # Check the calculation terminated correctly
        self.terminated = False

        for i, line in enumerate(self.data[::-1]):
            if re.match(r'^ EEEEEEEEEE TERMINATION', line):
                self.terminated = True
                # This is the end of output
                self.eoo = len(self.data)-1-i
                break

        if self.terminated == False:
            self.eoo = len(self.data)

        return self

    def read_cry_output(self, output_name):
        """
        Deprecated
        """
        import warnings

        warnings.warn('Deprecated. Define output during initialization.')
        return self._read_output(output_name)

    def get_dielectric_tensor(self):
        """Extracts the dielectric tensor from the output.

        Returns:
            list: Dielectric tensor values.
        """
        import re

        for i, line in enumerate(self.data):
            if re.match(r'^ TENSOR IN PRINCIPAL AXES SYSTEM', line):
                # This is the end of output
                self.dielectric_tensor = [
                    float(x) for x in self.data[i+1].split()[1::2]]
                return self.dielectric_tensor
        return None

    def get_eigenvectors(self):
        """Extracts eigenvectors from the output."""
        import re

        for i, line in enumerate(self.data):
            if re.match(r'\s NUMBER OF AO', line) != None:
                self.num_ao = int(line.split()[3])

            if re.match(r'\s SHRINK. FACT.(MONKH.)', line) != None:
                self.num_k = int(line.split()[13])

            if re.match(r'\s SHRINK. FACT.(MONKH.)', line) != None:
                self.num_k = int(line.split()[13])

    #### Geometry ####

    def get_dimensionality(self):
        """
        Gets the dimensionality of the system.

        Returns:
            self.dimensionality (int): Dimensionality of the system.
        """
        import re

        self.dimensionality = None
        for line in self.data:
            if re.match(r'\sGEOMETRY FOR WAVE FUNCTION - DIMENSIONALITY OF THE SYSTEM', line):
                self.dimensionality = int(line.split()[9])
                break

        if self.dimensionality == None:
            raise Exception('Invalid file. Dimension information not found.')

        return self.dimensionality

    def get_symmops(self):
        """
        Return the symmetry operators

        Returns:
            self.symmops (numpy.ndarray): Symmetry operators
        """
        import re

        import numpy as np

        self.n_symmops = 0
        self.symmops = np.array([])

        symmops = []
        for i, line in enumerate(self.data):
            if re.match(r'^ \*\*\*\*   \d+ SYMMOPS - TRANSLATORS IN FRACTIONAL UNITS', line):
                self.n_symmops = int(line.split()[1])
                for j in range(0, self.n_symmops):
                    symmops.append(self.data[i+3+j].split()[2:])
                break

        if self.n_symmops > 0:
            self.symmops = np.reshape(np.array(symmops, dtype=float), [
                                      self.n_symmops, 4, 3])

        return self.symmops

    def get_geometry(self, initial=True, write_gui=False,
                     gui_name=None, symmetry='pymatgen', **kwargs):
        """
        Get the geometry.

        Args:
            initial (bool): Read the initial or last gemetry. Useful in
                case of geometry optimization.
            write_gui (bool): If True, write .gui file
            gui_name (str): Valid only if ``write_gui = True``. Gui file
                is named as 'gui_name'. If None, use 'basename.gui'. The
                basename is the same as output file.
            symmetry (str): Valid only if ``write_gui = True``. 'pymatgen'
                to use symmetry info from a pymatgen SpacegroupAnalyzer;
                'initial' to use symmstry information on output file. If
                None, no symmstry. Otherwise it is taken from the existing
                gui file.
            **kwargs: Valid only if ``write_gui = True`` and
                ``symmetry = 'pymatgen'``.  Passed to Pymatgen
                SpacegroupAnalyzer object.

        Returns:
            self.geometry (Structure | Molecule): A pymatgen Structure or
                molecule object.
        """
        import os
        import re
        import warnings

        import numpy as np

        from CRYSTALClear.base.crysout import GeomBASE
        from CRYSTALClear.convert import cry_pmg2gui
        from CRYSTALClear.crystal_io import Crystal_gui
        from CRYSTALClear.geometry import rotate_lattice

        # Get geometry
        bg_line = -1
        if initial == True:
            for nline, line in enumerate(self.data[:self.eoo]):
                # Use atom coords to read molecule geometries. Go 4 lines up for periodic systems
                if re.match(r'^\s*ATOMS IN THE ASYMMETRIC UNIT', line):
                    bg_line = nline - 4
                    break
        else:
            for nline, line in enumerate(self.data[self.eoo::-1]):
                # Use atom coords to read molecule geometries. Go 4 lines up for periodic systems
                if re.match(r'^\s*ATOMS IN THE ASYMMETRIC UNIT', line):
                    bg_line = len(self.data[:self.eoo]) - nline - 4
                    break

        if bg_line < 0:
            raise Exception('Geometry information not found.')

        output = GeomBASE.read_geom(self.data, bg_line)
        struc = output[1]

        # Get the last lattice matrix: structure obtained by GeomBASE might be rotated.
        ndimen = self.get_dimensionality()
        lattice_line = -1
        if ndimen != 0:
            if initial == True:
                for nline, line in enumerate(self.data[:self.eoo]):
                    if re.match(r'^ DIRECT LATTICE VECTORS CARTESIAN', line):
                        lattice_line = nline
                        break
            else:
                for nline, line in enumerate(self.data[self.eoo::-1]):
                    if re.match(r'^ DIRECT LATTICE VECTORS CARTESIAN', line):
                        lattice_line = len(self.data[:self.eoo]) - nline
                        break

        if lattice_line != -1:
            latt_crys = [
                self.data[lattice_line + 2].strip().split(),
                self.data[lattice_line + 3].strip().split(),
                self.data[lattice_line + 4].strip().split()
            ]
            latt_crys = np.array(latt_crys, dtype=float)
            latt_pmg = struc.lattice.matrix
            # latt_crys = latt_pmg @ rot, rotation matrix obtained from the last config
            rot = np.linalg.inv(latt_pmg) @ latt_crys
            struc = rotate_lattice(struc, rot)

        self.geometry = struc

        # Write gui files
        if write_gui == True:
            # Conventional atomic numbers
            zconv = [[i, self.atom_numbers[i]] for i in range(self.n_atoms)]
            if gui_name == None:
                gui_name = os.path.splitext(self.name)[0]
                gui_name = '{}.gui'.format(gui_name)

            if symmetry == 'pymatgen':
                gui = cry_pmg2gui(struc, gui_file=gui_name,
                                  symmetry=True, zconv=zconv, **kwargs)
            elif symmetry == None:
                gui = cry_pmg2gui(struc, gui_file=gui_name,
                                  symmetry=False, zconv=zconv)
            elif symmetry == 'initial':
                self.get_symmops()
                gui = cry_pmg2gui(struc, gui_file=None,
                                  symmetry=False, zconv=zconv)
                gui.symmops = self.symmops
                gui.n_symmops = self.n_symmops
                gui.space_group = self.sg_number
                gui.write_gui(gui_name, symm=True)
            else:
                warnings.warn('Symmetry adapted from reference geometry. Make sure that is desired.',
                              stacklevel=2)
                gui_ref = Crystal_gui().read_gui(symmetry)
                gui = cry_pmg2gui(struc, gui_file=None,
                                  symmetry=False, zconv=zconv)
                # Replace the symmops with the reference file
                gui.symmops = gui_ref.symmops
                gui.n_symmops = gui_ref.n_symmops
                gui.space_group = gui_ref.space_group
                gui.write_gui(gui_list[idx_s], symm=True)

        return self.geometry

    def get_last_geom(self, write_gui_file=True, symm_info='pymatgen'):
        """
        Return the last optimised geometry.
        """
        struc = self.get_geometry(
            initial=False, write_gui=write_gui_file, symm_info=symm_info)
        if 'Molecule' in str(type(struc)):
            self.last_geom = [[[500., 0., 0.], [0., 500., 0.], [0., 0., 500.]],
                              self.atom_numbers,
                              self.atom_positions_cart.tolist()]
        else:
            self.last_geom = [struc.lattice.matrix.tolist(),
                              self.atom_numbers,
                              self.atom_positions_cart.tolist()]
        return self.last_geom

    def get_lattice(self, initial=True):
        """
        Returns the lattice of the system. Unit: Angstrom.

        Args:
            initial (bool): Read the initial or last lattice. Useful in
                case of geometry optimization.
        Returns:
            self.lattice (np.ndarray): Lattice of the system.
        """
        import re
        import warnings

        import numpy as np

        ndimen = self.get_dimensionality()
        self.lattice = None
        if ndimen == 0:
            warnings.warn('0D system. No lattice.')
            return self.lattice

        self.get_geometry(initial=initial, write_gui=False)
        self.lattice = self.geometry.lattice.matrix

        return self.lattice

    def get_reciprocal_lattice(self, initial=True):
        """
        Returns the reciprocal lattice of the system. Unit: Angstrom^-1.
        Reciprocal lattice is consistent with CRYSTAL: 2pi is added.

        Args:
            initial (bool): Read the initial or last lattice. Useful in
                case of geometry optimization.
        Returns:
            self.reciprocal_lattice (np.ndarray): Lattice of the system.
        """
        import warnings

        ndimen = self.get_dimensionality()
        self.reciprocal_lattice = None
        if ndimen == 0:
            warnings.warn('0D system. No lattice.')
            return self.reciprocal_lattice

        self.get_lattice(initial=initial)
        self.reciprocal_lattice = self.geometry.lattice.reciprocal_lattice.matrix

        return self.reciprocal_lattice

    @property
    def sg_number(self):
        """
        CRYSTAL 0~3D space group number. Before geometry editing.
        """
        import re

        from pymatgen.symmetry.analyzer import SpacegroupAnalyzer

        ndimen = self.get_dimensionality()
        sg = 'unknown'
        if ndimen == 0:
            rexp = r'^\s*POINT  GROUP  N\.'
        elif ndimen == 1:
            rexp = r'^POLYMER GROUP N\.'
        elif ndimen == 2:
            rexp = r'^\s*TWO\-SIDED PLANE GROUP N\.'

        if ndimen < 3:
            for nline, line in enumerate(self.data):
                if re.match(rexp, line):
                    if ndimen == 0:
                        sg = int(line.strip().split()[3])
                    elif ndimen == 1:
                        sg = int(line.strip()[16:19].strip())
                    elif ndimen == 2:
                        sg = int(line.strip().split()[3])
                    break
        else:
            struc = self.get_geometry(initial=True, write_gui=False)
            sg = SpacegroupAnalyzer(struc).get_space_group_number()
        return sg

    @property
    def sg_symbol(self):
        """
        CRYSTAL 0~3D 0~3D space group symbol. Before geometry editing.
        """
        import re
        import warnings

        from pymatgen.symmetry.analyzer import SpacegroupAnalyzer

        ndimen = self.get_dimensionality()
        sg = 'unknown'
        if ndimen == 0:
            rexp = r'^\s*POINT  GROUP  N\.'
        elif ndimen == 1:
            rexp = r'^POLYMER GROUP N\.'
        elif ndimen == 2:
            rexp = r'^\s*TWO\-SIDED PLANE GROUP N\.'
        elif ndimen == 3:
            rexp = r'^\s*SPACE GROUP \(CENTROSYMMETRIC\)'

        for nline, line in enumerate(self.data):
            if re.match(rexp, line):
                if ndimen == 0:
                    sg = line.strip().split(':')[1].split('OR')[1].strip()
                elif ndimen == 1:
                    sg = line.strip().split(':')[1].strip()
                elif ndimen == 2:
                    sg = line.strip().split(':')[1].strip()
                else:
                    sg = line.strip().split(':')[1].strip()
                break

        if sg == 'unknown':
            warnings.warn('Symmstry information lost. Trying to get from pymatgen...',
                          stacklevel=2)
            struc = self.get_geometry(initial=True, write_gui=False)
            sg = SpacegroupAnalyzer(struc).get_space_group_symbol()
        return sg

    @property
    def n_atoms(self):
        """
        Number of atoms. After geometry editing.
        """
        struc = self.get_geometry(initial=True, write_gui=False)
        return struc.num_sites

    @property
    def atom_symbols(self):
        """
        Atom symbols. After geometry editing.
        """
        from mendeleev import element

        symbol = []
        for i in self.atom_numbers:
            symbol.append(element(int(i % 100)).symbol)

        return symbol

    @property
    def atom_numbers(self):
        """
        Conventional atom numbers. After geometry editing.
        """
        from CRYSTALClear.base.crysout import GeomBASE

        _, conv_z = GeomBASE.read_conv_z(self.data, 0)
        return conv_z

    @property
    def atom_positions(self):
        """
        Composite fractional / Cartesian atomic coordinates. Consistent
        with CRYSTAL definitions. 3D: Fractional; 2D: Frac, Frac, Cart; 1D
        Frac, Cart, Cart; 0D: Cart, Cart, Cart. After geometry editing
        (before optimization).
        """
        import numpy as np

        ndimen = self.get_dimensionality()
        struc = self.get_geometry(initial=True, write_gui=False)

        if ndimen == 0:
            composite_coord = struc.cart_coords.tolist()
        elif ndimen == 3:
            composite_coord = struc.frac_coords.tolist()
        else:
            cart_coord = struc.cart_coords.tolist()
            frac_coord = struc.frac_coords.tolist()
            composite_coord = []
            for i in range(struc.num_sites):
                composite_coord.append(
                    frac_coord[i][:ndimen] + cart_coord[i][ndimen:])

        return np.array(composite_coord, dtype=float)

    @property
    def atom_positions_cart(self):
        """
        Cartesian atomic coordinates. After geometry editing (before optimization).
        """
        struc = self.get_geometry(initial=True, write_gui=False)
        return struc.cart_coords

    @property
    def atom_positions_frac(self):
        """
        Fractional atomic coordinates. After geometry editing (before optimization).
        """
        import warnings

        ndimen = self.get_dimensionality()
        if ndimen != 3:
            warnings.warn("Low dimension systems. Property 'atom_positions' is called instead.",
                          stacklevel=2)
            return self.atom_positions
        else:
            struc = self.get_geometry(initial=True, write_gui=False)
            return struc.frac_coords

    def get_trans_matrix(self):
        """
        Get cell transformation matrix

        Returns:
            self.trans_matrix (np.ndarray): 3\*3 array of supercell
                expansion matrix
        """
        import re

        import numpy as np

        ndimen = self.get_dimensionality()
        self.trans_matrix = np.eye(3, dtype=float)
        for i, line in enumerate(self.data[:self.eoo]):
            if re.match(r'^\s+EXPANSION MATRIX OF PRIMITIVE CELL', line):
                mx = np.array([
                    self.data[i + 1].strip().split()[1:],
                    self.data[i + 2].strip().split()[1:],
                    self.data[i + 3].strip().split()[1:],
                ], dtype=float)
                self.trans_matrix[:ndimen, :ndimen] = mx[:ndimen, :ndimen]
                break

        return self.trans_matrix

    def get_primitive_geometry(self, initial=True, write_gui=False, gui_name=None,
                               symmetry='pymatgen', **kwargs):
        """
        Get the primitive geometry, reduced by cell transformation matrix
        inversed.

        .. note::
            This is not the standard 'primitive cell'. This method returns
            geometry before supercell expansion keywords such as 'SUPERCEL'
            or 'SCELPHONO'.

            Conventional atomic numbers are not available.

        Args:
            initial (bool): Read the initial or last geometry. Useful in
                case of geometry optimization.
            write_gui (bool): If True, write .gui file
            gui_name (str): Valid only if ``write_gui = True``. Gui file
                is named as 'gui_name'. If None, use 'basename.gui'. The
                basename is the same as output file.
            symmetry (str): Valid only if ``write_gui = True``. 'pymatgen'
                to use symmetry info from a pymatgen SpacegroupAnalyzer;
                'initial' to use symmstry information on output file. If
                None, no symmstry. Otherwise it is taken from the existing
                gui file.
            **kwargs: Valid only if ``write_gui = True`` and
                ``symmetry = 'pymatgen'``.  Passed to Pymatgen
                SpacegroupAnalyzer object.

        Returns:
            self.primitive_geometry (Structure | Molecule): A pymatgen
                Structure or molecule object.
        """
        import os
        import re
        import warnings

        import numpy as np

        from CRYSTALClear.convert import cry_pmg2gui
        from CRYSTALClear.crystal_io import Crystal_gui
        from CRYSTALClear.geometry import get_pcel

        ndimen = self.get_dimensionality()
        self.get_geometry(initial=initial, write_gui=False)
        self.get_trans_matrix()

        if ndimen == 0:
            warnings.warn('0D system. Nothing to reduce.', stacklevel=2)
            self.primitive_geometry = self.geometry
            return self.primitive_geometry

        shrink_mx = np.linalg.inv(self.trans_matrix)
        pstruc = get_pcel(self.geometry, self.trans_matrix)

        self.primitive_geometry = pstruc
        # Write gui files
        if write_gui == True:
            if gui_name == None:
                gui_name = os.path.splitext(self.name)[0]
                gui_name = '{}.gui'.format(gui_name)

            if symmetry == 'pymatgen':
                gui = cry_pmg2gui(pstruc, gui_file=gui_name,
                                  symmetry=True, **kwargs)
            elif symmetry == None:
                gui = cry_pmg2gui(pstruc, gui_file=gui_name, symmetry=False)
            elif symmetry == 'initial':
                self.get_symmops()
                gui = cry_pmg2gui(pstruc, gui_file=None, symmetry=False)
                gui.symmops = self.symmops
                gui.n_symmops = self.n_symmops
                gui.space_group = self.sg_number
                gui.write_gui(gui_name, symm=True)
            else:
                warnings.warn('Symmetry adapted from reference geometry. Make sure that is desired.',
                              stacklevel=2)
                gui_ref = Crystal_gui().read_gui(symmetry)
                gui = cry_pmg2gui(pstruc, gui_file=None, symmetry=False)
                # Replace the symmops with the reference file
                gui.symmops = gui_ref.symmops
                gui.n_symmops = gui_ref.n_symmops
                gui.space_group = gui_ref.space_group
                gui.write_gui(gui_name, symm=True)

        return self.primitive_geometry

    def get_primitive_lattice(self, initial=True):
        """
        Returns the primitive lattice of the system reduced by cell
        transformation matrix inverse. Unit: Angstrom.

        Args:
            initial (bool): Read the initial or last lattice. Useful in
                case of geometry optimization.
        Returns:
            self.primitive_lattice (np.ndarray): Lattice of the system.
        """
        import warnings

        ndimen = self.get_dimensionality()
        self.primitive_lattice = None
        if ndimen == 0:
            warnings.warn('0D system. No lattice.')
            return self.primitive_lattice

        self.get_primitive_geometry(initial=initial, write_gui=False)
        self.primitive_lattice = self.primitive_geometry.lattice.matrix

        return self.primitive_lattice

    def get_primitive_reciprocal_lattice(self, initial=False):
        """
        Returns the primitive reciprocal lattice of the system before
        expansion by cell transformation matrix inverse. Unit: Angstrom^-1.

        Args:
            initial (bool): Read the initial or last lattice. Useful in
                case of geometry optimization.
        Returns:
            self.primitive_reciprocal_lattice (np.ndarray): Lattice of the system.
        """
        import warnings

        ndimen = self.get_dimensionality()
        self.primitive_reciprocal_lattice = None
        if ndimen == 0:
            warnings.warn('0D system. No lattice.')
            return self.primitive_reciprocal_lattice

        self.get_primitive_lattice(initial=initial)
        self.primitive_reciprocal_lattice = self.primitive_geometry.lattice.reciprocal_lattice.matrix

        return self.primitive_reciprocal_lattice

    def get_config_analysis(self, return_multiplicity=False):
        """
        Return the configuration analysis for solid solutions (CONFCON keyword in input)

        Args:
            return_multiplicity (bool, optional): Return multiplicity information. Defaults to False.
        Returns:
            list or str: Configuration analysis if available, or a warning message
        """
        import re

        import numpy as np

        # Check this is a configuration analysis calculation
        try:
            begin = self.data.index(
                '                             CONFIGURATION ANALYSIS\n')
        except:
            return "WARNING: this is not a CONFCNT analysis."

        for line in self.data[::-1]:
            if '----' in line:
                dash_line = line.rstrip().lstrip()
                break

        for i, line in enumerate(self.data[begin:]):
            if re.match(r'^ COMPOSITION', line):
                self.n_classes = line.split()[9]
                original_atom = str(line.split()[2])
                begin = begin+i
        config_list = []

        # Read all the configurations
        for line in self.data[begin:]:
            if not re.match(r'^   WARNING', line):
                config_list.extend(line.split())

        '''multiplicity = []

        for i in range(len(config_list)):
            if config_list[i] == 'MULTIPLICITY' and i < len(config_list) - 1:
                number = re.findall(r'\d+', config_list[i+1])
                if number:
                    config_list.append(int(number[0]))'''

        config_list = np.array(config_list)
        warning = np.where(config_list == 'WARNING')
        config_list = np.delete(config_list, warning)
        atom1_begin = np.where(config_list == original_atom)[0]
        atom1_end = np.where(
            config_list == dash_line)[0]
        atom2_begin = np.where(config_list == 'XX')[0]
        atom2_end = np.where(
            config_list == '<><><><><><><><><><><><><><><><><><><><><><><><><><><><><><><><><><><>')[0]
        end = np.where(
            config_list == '===============================================================================')[0][-1]
        atom2_end = np.append(atom2_end, end)
        atom_type1 = []
        atom_type2 = []
        if return_multiplicity == True:
            input_string = ' '.join(config_list.tolist())
            matches = re.findall(r'MULTIPLICITY\s*:\s*(\d+)', input_string)

            # multiplicity_tmp = config_list[np.where(config_list == 'MULTIPLICITY')[0]+1]
            multiplicity = [int(x) for x in matches]
            self.multiplicity = multiplicity
        config_list = config_list.tolist()
        for i in range(len(atom1_end)):
            atom_type1.append(
                [int(x) for x in config_list[atom1_begin[i+1]+1:atom1_end[i]]])
            atom_type2.append(
                [int(x) for x in config_list[atom2_begin[i]+1:atom2_end[i]]])

        self.atom_type1 = atom_type1
        self.atom_type2 = atom_type2

        if return_multiplicity == True:
            return [self.atom_type1, self.atom_type2, multiplicity]
        else:
            return [self.atom_type1, self.atom_type2]

    #### SCF / OPT Convergence ####

    def get_convergence(self, history=False):
        """
        The upper level of ``get_scf_convergence`` and ``get_opt_convergence``.
        For analysing the geometry and energy convergence.

        .. note::

            It might not work well with SCF / OPT cycles of multiple systems
            such as PREOPTGEOM + EOS calculations

        Args:
            history (bool): If true, the convergence history of optimisation
                (energy,gradient, displacement) / SCF is returned.

        Returns:
            self (Crystal_output): New attributes listed below
            self.final_energy (float) The converged energy of SCF / Opt. Unit: eV

        For other attributes, see ``get_scf_convergence`` and
        ``get_opt_convergence`` methods on the same page.
        """
        import re
        import warnings

        self.final_energy = None
        for line in self.data[self.eoo::-1]:
            if re.match(r'\s\W OPT END - CONVERGED', line) != None:
                data = line.strip().split()
                self.final_energy = units.H_to_eV(float(data[7]))
                self.opt_cycles = int(data[-2])
                if re.search('CONVERGED', line):
                    self.opt_status = 'converged'
                elif re.search('FAILED', line):
                    self.opt_status = 'failed'
                else:
                    warnings.warn('Unknown termination.', stacklevel=2)
                    self.opt_status = 'unknown'
                is_scf = False
                break

            elif re.match(r'^ == SCF ENDED', line) != None:
                data = line.strip().split()
                self.final_energy = units.H_to_eV(float(data[8]))
                self.scf_cycles = int(data[-1])
                if re.search('CONVERGENCE', line):
                    self.scf_status = 'converged'
                elif re.search('TOO MANY CYCLES', line):
                    self.scf_status = 'too many cycles'
                else:
                    warnings.warn('Unknown termination.', stacklevel=2)
                    self.scf_status = 'unknown'
                is_scf = True
                break

        if self.final_energy == None:
            warnings.warn('No final energy found in the output file. self.final_energy = None',
                          stacklevel=2)

        if history == True:
            if is_scf == True:
                self.get_scf_convergence(all_cycles=False)
            else:
                self.get_opt_convergence()

        return self

    #### SCF ####

    def get_scf_convergence(self, all_cycles=False):
        """
        Returns the scf convergence energy and energy difference. A wrapper of
        ``CRYSTALClear.base.SCFBASE.read_convergence``.

        Args:
            all_cycles (bool, optional): Return all SCF steps for a geometry
                opt. The 'ONELOG' CRYSTAL keyword is needed.

        Returns:
            self (Crystal_output): New attributes listed below
            self.scf_cycles (int | array): Number of cycles. Array if
                ``all_cycles=True``.
            self.scf_status (str | list): 'terminated', 'converged',
                'too many cycles' and 'unknown'. List if ``all_cycles=True``.
            self.scf_energy (array): SCF energy convergence. Unit: eV
            self.scf_deltae (array): Energy difference. Unit: eV
        """
        import numpy as np

        from CRYSTALClear.base.crysout import SCFBASE

        if all_cycles == True:
            self.scf_cycles = []
            self.scf_status = []
            self.scf_energy = []
            self.scf_deltae = []

        countline = 0
        while countline < self.eoo:
            output = SCFBASE.read_convergence(self.data[:self.eoo], countline)
            if all_cycles == False:
                self.scf_cycles = output[1]
                self.scf_status = output[2]
                self.scf_energy = output[3]
                self.scf_deltae = output[4]
                break
            else:
                countline = output[0]
                self.scf_cycles.append(output[1])
                self.scf_status.append(output[2])
                self.scf_energy.append(output[3])
                self.scf_deltae.append(output[4])
                countline += 1

        if all_cycles == True:
            self.scf_cycles = np.array(self.scf_cycles, dtype=int)
            self.scf_energy = np.array(self.scf_energy)
            self.scf_deltae = np.array(self.scf_deltae)

        return self

    def get_fermi_energy(self, history=False):
        """
        Returns the system Fermi energy.

        Args:
            history (bool): Whether to read the convergence history of Fermi energy.

        Returns:
            self.fermi_energy (float | array): Fermi energy of the system. For
                spin-polarized insulating systems, ``self.fermi_energy`` would
                be either a 2\*1 array (``history=False``) or a nCYC\*2 array
                (``history=True``).
        """
        from CRYSTALClear.base.crysout import SCFBASE

        output = SCFBASE.read_fermi_energy(
            self.data[:self.eoo], self.eoo - 1, history=history)
        self.spin_pol = output[1]
        self.fermi_energy = output[2]

        return self.fermi_energy

    def get_band_gap(self, history=False):
        """
        Returns the system band gap.

        Args:
            history (bool): Whether to read the convergence history of band gap.

        Returns:
            self.band_gap (float | array): Band gap of the system. For
                spin-polarized systems, ``self.band_gap`` would be either a
                2\*1 array (``history=False``) or a nCYC\*2 array
                (``history=True``).
        """
        from CRYSTALClear.base.crysout import SCFBASE

        output = SCFBASE.read_band_gap(
            self.data[:self.eoo], self.eoo - 1, history=history)
        self.spin_pol = output[1]
        self.band_gap = output[2]

        return self.band_gap

    def get_mulliken_charges(self):
        """
        Return the atomic Mulliken charges (PPAN keyword in input).

        Returns:
            self.mulliken_charges (array): natom\*1 for non spin-polarised systems.
                natom\*3 for spin-polarised systems. [total, :math:`\alpha`, :math:`\beta`].
        """
        import re
        import warnings

        import numpy as np

        mulliken = []  # empty, 1*1 or 2*1 list
        countline = 0
        countm = 0
        while countline < self.eoo:
            line = self.data[countline]
            if re.match(r'\s*MULLIKEN POPULATION ANALYSIS', line):
                mulliken_charge = []  # natom*1
                countline += 4
                line2 = self.data[countline]
                while len(line2.strip()) != 0:
                    if re.match(r'^\s+[0-9]+\s+[A-Z, a-z]+\s+[0-9+]', line2):
                        data = line2.strip().split()
                        mulliken_charge.append(data[3])
                    countline += 1
                    line2 = self.data[countline]

                mulliken.append(mulliken_charge)
                continue
            else:
                countline += 1

        if len(mulliken) == 0:
            warnings.warn('Mulliken analysis not found.', stacklevel=2)
            self.mulliken_charges = np.array([], dtype=float)
        elif len(mulliken) == 1:
            self.mulliken_charges = np.array(mulliken[0], dtype=float)
            self.spin_pol = False
        else:
            apb = np.array(mulliken[0], dtype=float)
            amb = np.array(mulliken[1], dtype=float)
            self.mulliken_charges = np.array(
                [apb, (apb + amb) / 2, (apb - amb) / 2])
            self.spin_pol = True

        return self.mulliken_charges

    def get_final_energy(self):
        """
        Get the final energy of the system. A wrapper of ``self.get_convergence``.

        Returns:
            self.final_energy (float): The final energy of the system.
        """
        self.get_convergence(history=False)

        return self.final_energy

    def get_num_cycles(self):
        """Deprecated

        Returns:
            self.scf_cycles (int): Number of SCF cycles.
        """
        import warnings

        warnings.warn('Deprecated. Use get_scf_convergence.', stacklevel=2)
        self.get_scf_convergence(all_cycles=False)

        return self.scf_cycles

    #### Optimization ####

    def get_opt_convergence_energy(self):
        """Deprecated. Returns the energy for each opt step.

        Returns:
            self.opt_energy (array): Energy for each optimization step.
        """
        import warnings

        warnings.warn('Deprecated. Use get_opt_convergence.', stacklevel=2)
        self.get_opt_convergence()

        return self.opt_energy

    def get_opt_convergence(self, primitive=False, scf_history=False,
                            write_gui=False, gui_name=None,
                            symmetry='pymatgen', **kwargs):
        """
        Returns optimisation convergence. A wrapper of
        ``CRYSTALClear.base.OptBASE.read_convergence``.

        Args:
            primitive (bool): Restore the primitive cell (multiply by the
                cell transform matrix inversed)
            scf_history (bool): Read SCF history of each optimisation step.
                Keyword 'ONELOG' is needed. Please refer to
                ``self.get_scf_convergence(all_cycles=True)`` method.
            write_gui (bool): If True, write .gui file of each step
            gui_name (str): Valid only if ``write_gui = True``. Gui file
                is named as 'gui_name-optxxx.gui'. If None, use
                'basename-optxxx.gui'. The basename is the same as output.
            symmetry (str): Valid only if ``write_gui = True``. 'pymatgen'
                to use symmetry info from a pymatgen SpacegroupAnalyzer;
                'initial' to use symmstry information on output file. If
                None, no symmstry. Otherwise it is taken from the existing
                gui file.
            **kwargs: Valid only if ``write_gui = True`` and
                ``symmetry = 'pymatgen'``.  Passed to Pymatgen
                SpacegroupAnalyzer object.

        Returns:
            self (Crystal_output): New attributes listed below
            self.opt_cycles (int): Number of cycles.
            self.opt_status (str): 'terminated', 'converged', 'failed' and 'unknown'
            self.opt_energy (array): Total energy convergence. Unit: eV
            self.opt_deltae (array): Total energy difference. Unit: eV
            self.opt_geometry (list): Pymatgen structure at each step.
            self.opt_maxgrad (array): Maximum gradient convergence. Unit: Hartree/Bohr
            self.opt_rmsgrad (array): RMS gradient convergence. Unit: Hartree/Bohr
            self.opt_maxdisp (array): Maximum displacement convergence. Unit: Bohr
            self.opt_rmsdisp (array): RMS displacement convergence. Unit: Bohr
        """
        import os
        import re

        import numpy as np
        from pymatgen.core.lattice import Lattice

        from CRYSTALClear.base.crysout import OptBASE
        from CRYSTALClear.convert import cry_pmg2gui
        from CRYSTALClear.crystal_io import Crystal_gui
        from CRYSTALClear.geometry import get_pcel, rotate_lattice

        ndimen = self.get_dimensionality()
        countline = 0

        # Initial geometry
        struc0 = self.get_geometry(initial=True, write_gui=False)

        # Initial SCF energy. No SCF when optimisation is restarted
        e0 = None
        self.opt_cycles = 0
        lattice_line = -1
        while countline < self.eoo:
            line = self.data[countline]
            # Initial step SCF
            if re.match(r'^\s*== SCF ENDED', line):
                line_data = line.strip().split()
                e0 = float(line_data[8])
                countline += 1
            # Initial step SCF empirical corrections
            elif re.match(r'^\s*TOTAL ENERGY \+', line):
                line_data = line.strip().split()
                e0 = float(line_data[-1])
                countline += 1
            # Initial Gradient
            elif re.match(r'^\s+MAX GRADIENT', line):
                line_data = line.strip().split()
                maxg0 = float(line_data[2])
                countline += 1
            elif re.match(r'^\s+RMS GRADIENT', line):
                line_data = line.strip().split()
                rmsg0 = float(line_data[2])
                countline += 1
            # Enter the Opt block
            elif re.match(r'^\s*OPTOPTOPTOPTOPTOPTOPTOPTOPTOPTOPTOPT', line):
                output = OptBASE.read_optblock(self.data[:self.eoo], countline)
                self.opt_cycles = output[1]
                self.opt_status = output[2]
                self.opt_energy = output[3]
                self.opt_deltae = output[4]
                self.opt_geometry = output[5]
                self.opt_maxgrad = output[6]
                self.opt_rmsgrad = output[7]
                self.opt_maxdisp = output[8]
                self.opt_rmsdisp = output[9]
                break
            # Lattice matrix rotation issue
            elif re.match(r'^ DIRECT LATTICE VECTORS CARTESIAN', line):
                lattice_line = countline
                countline += 1
            else:
                countline += 1

        # Converged at initial step, or wrong file
        if self.opt_cycles == 0:
            if e0 == None:
                raise Exception('Valid data not found.')
            else:
                self.opt_cycles += 1
                self.opt_status = 'converged at initial step'
                self.opt_energy = np.array([e0,])
                self.opt_deltae = np.array([e0,])
                self.opt_geometry = [struc0,]
                self.opt_maxgrad = np.array([maxg0,])
                self.opt_rmsgrad = np.array([rmsg0,])
                self.opt_maxdisp = np.array([])
                self.opt_rmsdisp = np.array([])
        else:
            # restarted from previous opt
            if e0 == None:
                pass
            else:
                self.opt_cycles += 1
                self.opt_energy = np.concatenate([[e0,], self.opt_energy])
                self.opt_deltae = np.concatenate([[e0,], self.opt_deltae])
                self.opt_geometry = [struc0,] + self.opt_geometry
                self.opt_maxgrad = np.concatenate([[maxg0,], self.opt_maxgrad])
                self.opt_rmsgrad = np.concatenate([[rmsg0,], self.opt_rmsgrad])
                self.opt_maxdisp = np.concatenate([[0.,], self.opt_maxdisp])
                self.opt_rmsdisp = np.concatenate([[0.,], self.opt_rmsdisp])

        # Lattice matrix rotation issue
        if ndimen != 0 and lattice_line != -1:
            mx_crys = [
                self.data[lattice_line + 2].strip().split(),
                self.data[lattice_line + 3].strip().split(),
                self.data[lattice_line + 4].strip().split()
            ]
            mx_crys = np.array(mx_crys, dtype=float)
            # Reference lattice
            latt_ref = Lattice(mx_crys)
            # Pmg lattice
            latt_pmg = Lattice.from_parameters(
                a=latt_ref.a, b=latt_ref.b, c=latt_ref.c,
                alpha=latt_ref.alpha, beta=latt_ref.beta, gamma=latt_ref.gamma
            )
            mx_pmg = latt_pmg.matrix
            # mx_crys = mx_pmg @ rot
            rot = np.linalg.inv(mx_pmg) @ mx_crys
            for idx_s, s in enumerate(self.opt_geometry):
                self.opt_geometry[idx_s] = rotate_lattice(s, rot)

        # Get primitive cell
        if primitive == True:
            ndimen = self.get_dimensionality()
            if ndimen == 0:
                warnings.warn('0D system. Nothing to reduce.', stacklevel=2)
            else:
                self.get_trans_matrix()
                shrink_mx = np.linalg.inv(self.trans_matrix)
                for idx_s, s in enumerate(self.opt_geometry):
                    self.opt_geometry[idx_s] = get_pcel(s, self.trans_matrix)

        # SCF history
        if scf_history == True:
            self.get_scf_convergence(all_cycles=True)

        # Write gui files
        if write_gui == True:
            if gui_name == None:
                gui_name = os.path.splitext(self.name)[0]
            gui_list = [
                '{}-opt{:0=3d}.gui'.format(gui_name, i+1) for i in range(self.opt_cycles)]

            if symmetry == 'pymatgen':
                for idx_s, s in enumerate(self.opt_geometry):
                    gui = cry_pmg2gui(s, gui_file=gui_list[idx_s],
                                      symmetry=True, **kwargs)
            elif symmetry == None:
                for idx_s, s in enumerate(self.opt_geometry):
                    gui = cry_pmg2gui(
                        s, gui_file=gui_list[idx_s], symmetry=False)
            elif symmetry == 'initial':
                self.get_symmops()
                for idx_s, s in enumerate(self.opt_geometry):
                    gui = cry_pmg2gui(s, gui_file=None, symmetry=False)
                    gui.symmops = self.symmops
                    gui.n_symmops = self.n_symmops
                    gui.space_group = self.sg_number
                    gui.write_gui(gui_list[idx_s], symm=True)
            else:
                warnings.warn('Symmetry adapted from reference geometry. Make sure that is desired.',
                              stacklevel=2)
                gui_ref = Crystal_gui().read_gui(symmetry)
                for idx_s, s in enumerate(self.opt_geometry):
                    gui = cry_pmg2gui(s, gui_file=None, symmetry=False)
                    # Replace the symmops with the reference file
                    gui.symmops = gui_ref.symmops
                    gui.n_symmops = gui_ref.n_symmops
                    gui.space_group = gui_ref.space_group
                    gui.write_gui(gui_list[idx_s], symm=True)

        return self

    def get_forces(self, initial=True, grad=False):
        """
        Read forces.

        Args:
            initial (bool): Return forces from the initial calculation. If
                ``initial=False``, return to the last forces, which is valid
                only for geometry optimizations and the keyword 'ONELOG' is
                needed in d12 file.
            grad (bool): Return gradient convergence history. For optimizations
                only.

        Returns:
            self (Crystal_output): New attributes listed below
            self.forces_atoms (array): natom\*3 array. Atomic forces. Unit: Hartree/Bohr
            self.forces_cell (array): 3\*3 array. Cell forces, 3D only. Unit: Hartree/Bohr
            self.opt_maxgrad (array): Maximum gradient convergence. Unit: Hartree/Bohr
            self.opt_rmsgrad (array): RMS gradient convergence. Unit: Hartree/Bohr
        """
        import re
        import warnings

        import numpy as np

        if initial == False or grad == True:
            if ' OPTOPTOPTOPTOPTOPTOPTOPTOPTOPTOPTOPTOPTOPTOPTOPTOPTOPTOPTOPTOPTOPTOPTOPTOPTOPT\n' not in self.data:
                warnings.warn(
                    'Not a geometry optimisation: Set initial = True and grad = False', stacklevel=2)
                initial = True
                grad = False

        self.forces_atoms = []
        self.forces_cell = []

        if grad == True:
            self.get_opt_convergence()

        if initial == True:
            for i, line in enumerate(self.data):
                if re.match(r'^ CARTESIAN FORCES IN HARTREE/BOHR \(ANALYTICAL\)', line):
                    for j in range(i+2, i+2+self.n_atoms):
                        self.forces_atoms.append(
                            self.data[j].strip().split()[2:])
                    self.forces_atoms = np.array(
                        self.forces_atoms, dtype=float)

                if re.match(r'^ GRADIENT WITH RESPECT TO THE CELL PARAMETER IN HARTREE/BOHR', line):
                    for j in range(i+4, i+7):
                        self.forces_cell.append(self.data[j].strip().split())
                    self.forces_cell = np.array(self.forces_cell, dtype=float)

        else:
            for i, line in enumerate(self.data[::-1]):
                if re.match(r'^ GRADIENT WITH RESPECT TO THE CELL PARAMETER IN HARTREE/BOHR', line):
                    for j in range(len(self.data)-i+3, len(self.data)-i+6):
                        self.forces_cell.append(self.data[j].strip().split())
                    self.forces_cell = np.array(self.forces_cell, dtype=float)

                if re.match(r'^ CARTESIAN FORCES IN HARTREE/BOHR \(ANALYTICAL\)', line):
                    for j in range(len(self.data)-i+1, len(self.data)-i+1+self.n_atoms):
                        self.forces_atoms.append(
                            self.data[j].strip().split()[2:])
                    self.forces_atoms = np.array(
                        self.forces_atoms, dtype=float)

        return self

    #### Lattice Dynamics ####

    def get_phonon(self, read_eigvt=False, rm_imaginary=True, rm_overlap=True,
                   imaginary_tol=-1e-4, q_overlap_tol=1e-4, eigvt_amplitude=1.):
        """
        Read phonon-related properties from output file.

        Args:
            read_eigvt (bool): Whether to read phonon eigenvectors and
                normalize it to 1.
            rm_imaginary (bool): Remove the modes with negative frequencies and
                set all the related properties to NaN.
            rm_overlap (bool): *For dispersion calculations* Remove repeated q
                points and recalculate their weights.
            imaginary_tol (float): *``rm_imaginary`` = True only* The threshold
                of negative frequencies.
            q_overlap_tol (float): *``rm_overlap`` = True only* The threshold of
                overlapping points, defined as the 2nd norm of the difference
                of fractional q vectors
            eigvt_amplitude (float | str): *``read_eigvt = True only``*
                Amplitude of normalization, Or 'classical', 'classical-rev',
                classical amplitude and revmove classical amplitude.

        .. note::

            In QHA calculations, the 'q point' dimension refer to harmonic
            phonons computed. In other cases it refers to points in reciprocal
            space.

        Returns:
            self (Crystal_output): New attributes listed below
            self.edft (array[float]): :math:`E_{0}` Energy with empirical
                correction. Unit: kJ/mol.
            self.nqpoint (int): Number of q points
            self.qpoint (list[list[array[float], float]]): A nqpoint\*1 list of
                2\*1 list whose first element is a 3\*1 array of fractional
                coordinates and the second is its weight.
            self.nmode (array[int]): Number of modes at q point. nqpoint\*1
                array.
            self.frequency (array[float]): nqpoint\*nmode array ofvibrational
                frequency. Unit: THz
            self.intens (array[float]): nqpoint\*nmode array of harmonic
                intensiy. Unit: km/mol
            self.IR (array[bool]): nqpoint\*nmode array of boolean values
                specifying whether the mode is IR active
            self.Raman (array[bool]): nqpoint\*nmode array of boolean values
                specifying whether the mode is Raman active
            self.eigenvector (array[complex]): *``read_eigvt = True only``*
                nqpoint\*nmode\*natom\*3 array of eigenvectors. Normalized to 1.
        """
        import re

        import numpy as np

        from CRYSTALClear.base.crysout import PhononBASE
        from CRYSTALClear.units import H_to_kjmol

        is_freq = False
        found_anti = True
        self.edft = []
        self.nqpoint = 0
        self.qpoint = []
        self.nmode = []
        self.frequency = []
        self.intens = []
        self.IR = []
        self.Raman = []
        self.eigenvector = []

        countline = 0
        while countline < self.eoo:
            line = self.data[countline]
            # Whether is a frequency file
            if re.match(r'^\s*\+\+\+\sSYMMETRY\sADAPTION\sOF\sVIBRATIONAL\sMODES\s\+\+\+', line):
                is_freq = True
                countline += 1
                continue
            # E_0 with empirical corrections
            # fix
            elif (re.match(r'^\s+CENTRAL POINT', line) and
                  re.match(r'^\sATOM', self.data[countline-1])):
                # fix
                self.edft.append(float(line.strip().split()[2]))
                countline += 1
                continue
            # Q point info + frequency
            # Dispersion
            elif re.match(r'^.+EXPRESSED IN UNITS\s+OF DENOMINATOR', line):
                shrink = int(line.strip().split()[-1])
                countline += 1
                continue
            elif re.match(r'\s+DISPERSION K POINT NUMBER', line):
                coord = np.array(line.strip().split()[7:10], dtype=float)
                weight = float(line.strip().split()[-1])
                self.qpoint.append([coord / shrink, weight])
                self.nqpoint += 1
                countline += 2
                # Read phonons
                phonon = PhononBASE.readmode_basic(
                    self.data[:self.eoo], countline)
                countline = phonon[0]
                self.frequency.append(phonon[1])
                self.intens.append(phonon[2])
                self.IR.append(phonon[3])
                self.Raman.append(phonon[4])
            # Gamma point
            elif re.match(r'^\s+MODES\s+EIGV\s+FREQUENCIES\s+IRREP', line) and self.nqpoint == 0:
                countline += 2
                # Read phonons
                phonon = PhononBASE.readmode_basic(
                    self.data[:self.eoo], countline)
                countline = phonon[0]
                self.frequency.append(phonon[1])
                self.intens.append(phonon[2])
                self.IR.append(phonon[3])
                self.Raman.append(phonon[4])
            # Phonon eigenvector
            # Gamma point: real numbers. Imaginary = 0
            elif re.match(r'^\s+NORMAL MODES NORMALIZED', line):
                if read_eigvt == False:
                    countline += 1
                    continue
                countline += 2
                eigvt = PhononBASE.readmode_eigenvector(
                    self.data[:self.eoo], countline)
                countline = eigvt[0]
                self.eigenvector.append(eigvt[1] + 0.j)
            # Dispersion: complex numbers
            elif re.match(r'^\s+MODES IN PHASE', line):
                if read_eigvt == False:
                    countline += 1
                    continue
                if found_anti == False:  # Real k point
                    self.eigenvector.append(tmp_eigvt)
                countline += 2
                found_anti = False
                eigvt = PhononBASE.readmode_eigenvector(
                    self.data[:self.eoo], countline)
                countline = eigvt[0]
                tmp_eigvt = eigvt[1] + 0.j
            elif re.match(r'^\s+MODES IN ANTI\-PHASE', line):
                if read_eigvt == False:
                    countline += 1
                    continue
                countline += 2
                found_anti = True
                eigvt_anti = PhononBASE.readmode_eigenvector(
                    self.data[:self.eoo], countline)
                countline = eigvt_anti[0]
                self.eigenvector.append(tmp_eigvt + eigvt_anti[1] * 1.j)
            # Other data
            else:
                countline += 1
                continue

        if is_freq == False:
            raise Exception('Not a frequency calculation.')
        if found_anti == False and read_eigvt == True:  # The last real k point
            self.eigenvector.append(tmp_eigvt)

        # Format data
        # HA/QHA Gamma point calculation
        if self.nqpoint == 0:
            self.nqpoint = len(self.edft)
            self.qpoint = [[np.zeros([3,]), 1.] for i in range(self.nqpoint)]
            if len(self.edft) == 1:
                self.edft = [self.edft[0] for i in range(self.nqpoint)]
        # Dispersion
        else:
            self.qpoint = [[i[0], i[1] / self.nqpoint] for i in self.qpoint]
            self.edft = [self.edft[0] for i in range(self.nqpoint)]

        self.edft = H_to_kjmol(np.array(self.edft))

        self.frequency = np.array(self.frequency)
        self.nmode = np.array([len(i) for i in self.frequency], dtype=int)
        if self.intens[0] == []:
            self.intens = []
            self.IR = []
            self.Raman = []
        else:
            self.intens = np.array(self.intens)

        if self.eigenvector != []:
            self.eigenvector = np.array(self.eigenvector)
            # already normalised to classical amplitude
            if str(eigvt_amplitude).lower() == 'classical':
                pass
            # remove classical amplitude
            elif str(eigvt_amplitude).lower() == 'classical-rev':
                struc = self.get_geometry(initial=False, write_gui=False)

            # To a specific value
            else:
                for idx_q in range(self.nqpoint):
                    self.eigenvector[idx_q] = PhononBASE.normalize_eigenvector(
                        self.eigenvector[idx_q],
                        amplitude=float(eigvt_amplitude),
                    )

        if rm_imaginary == True:
            self = PhononBASE.clean_imaginary(self, threshold=imaginary_tol)

        if rm_overlap == True and self.nqpoint > 1:
            self = PhononBASE.clean_q_overlap(self, threshold=q_overlap_tol)

        return self

    def get_q_info(self):
        """
        Deprecated.
        """
        import warnings

        warnings.warn(
            'This method is deprecated. Use `get_phonon`.', stacklevel=2)
        return self

    def get_mode(self):
        """
        Deprecated.
        """
        return self.get_q_info()

    def get_phonon_eigenvector(self):
        """
        Deprecated.
        """
        return self.get_q_info()

    def get_anh_spectra(self):
        """
        This method reads data from a CRYSTAL output file and processes it to 
        extract anharmonic (VSCF and VCI) IR and Raman spectra.

        Returns:
            self.IR_HO_0K (array[float]): 2D numpy array containing harmonic IR frequency and intensities computed at 0 K. 
            self.IR_HO_T (array[float]): 2D numpy array containing harmonic IR frequency and intensities computed at temperature T. 
            self.IR_VSCF_0K (array[float]): 2D numpy array containing VSCF IR frequency and intensities computed at 0 K. 
            self.IR_VSCF_T (array[float]): 2D numpy array containing VSCF IR frequency and intensities computed at temperature T.
            self.IR_VCI_0K (array[float]): 2D numpy array containing VCI IR frequency and intensities computed at 0 K. 
            self.IR_VCI_T (array[float]): 2D numpy array containing VCI IR frequency and intensities computed at temperature T.

            self.Ram_HO_0K_tot (array[float]): 2D numpy array containing harmonic Raman frequency and intensities (total) computed at 0 K. 
            self.Ram_HO_0K_per (array[float]): 2D numpy array containing harmonic Raman frequency and intensities (perpendicular component ) computed at temperature 0 K. 
            self.Ram_HO_0K_par (array[float]): 2D numpy array containing harmonic Raman frequency and intensities (parallel component ) computed at temperature 0 K. 
            self.Ram_HO_T_tot (array[float]): 2D numpy array containing harmonic Raman frequency and intensities (total) computed at temperature T. 
            self.Ram_HO_T_per (array[float]): 2D numpy array containing harmonic Raman frequency and intensities (perpendicular component ) computed at temperature T. 
            self.Ram_HO_T_par (array[float]): 2D numpy array containing harmonic Raman frequency and intensities (parallel component ) computed at temperature T. 

            self.Ram_VSCF_0K_tot (array[float]): 2D numpy array containing VSCF Raman frequency and intensities (total) computed at 0 K. self.Ram_VSCF_0K_per (array[float]): 2D numpy array containing VSCF Raman frequency and intensities (perpendicular component) computed at 0 K. 
            self.Ram_VSCF_0K_par (array[float]): 2D numpy array containing VSCF Raman frequency and intensities (parallel component) computed at 0 K. 
            self.Ram_VSCF_T_tot (array[float]): 2D numpy array containing VSCF Raman frequency and intensities (total) computed at temperature T. self.Ram_VSCF_T_per (array[float]): 2D numpy array containing VSCF Raman frequency and intensities (perpendicular component) computed at temperature T. 
            self.Ram_VSCF_T_par (array[float]): 2D numpy array containing VSCF Raman frequency and intensities (parallel component) computed at temperature T. 

            self.Ram_VCI_0K_tot (array[float]): 2D numpy array containing VCI Raman frequency and intensities (total) computed at 0 K. 
            self.Ram_VCI_0K_per (array[float]): 2D numpy array containing VCI Raman frequency and intensities (perpendicular component) computed at 0 K.
            self.Ram_VCI_0K_par (array[float]): 2D numpy array containing VCI Raman frequency and intensities (parallel component) computed at 0 K. 
            self.Ram_VCI_T_tot (array[float]): 2D numpy array containing VCI Raman frequency and intensities (total) computed at temperature T. 
            self.Ram_VCI_T_per (array[float]): 2D numpy array containing VCI Raman frequency and intensities (perpendicular component) computed at temperature T. 
            self.Ram_VCI_T_par (array[float]): 2D numpy array containing VCI Raman frequency and intensities (parallel component) computed at temperature T.

            self.Ram_HO_0K_comp_xx (array[float]): 2D numpy array containing harmonic Raman frequency and intensities (xx component) computed at 0 K.
            self.Ram_HO_T_comp_xx (array[float]): 2D numpy array containing harmonic Raman frequency and intensities (xx component) computed at temperature T.
            self.Ram_VSCF_0K_comp_xx (array[float]): 2D numpy array containing VSCF Raman frequency and intensities (xx component) computed at 0 K.
            self.Ram_VSCF_T_comp_xx (array[float]): 2D numpy array containing VSCF Raman frequency and intensities (xx component) computed at temperature T.
            self.Ram_VCI_0K_comp_xx (array[float]): 2D numpy array containing VCI Raman frequency and intensities (xx component) computed at 0 K.
            self.Ram_VCI_T_comp_xx (array[float]): 2D numpy array containing VCI Raman frequency and intensities (xx component) computed at temperature T.

        Note:
            Please, note that for the sake of brevity, only the xx Raman component attributes have been listed here, but the yy, zz, xy, xz, yz components are available as well.  
        """

        import re

        import numpy as np

        # Initialize some logical variables
        save = False
        HO_IR = False
        HO_Ram_0K_tot = False
        HO_Ram_T_tot = False
        HO_Ram_0K_comp = False
        HO_Ram_T_comp = False
        VSCF_IR = False
        VSCF_Ram_0K_tot = False
        VSCF_Ram_0K_comp = False
        VSCF_Ram_T_tot = False
        VSCF_Ram_T_comp = False
        VCI_IR = False
        VCI_Ram_0K_tot = False
        VCI_Ram_0K_comp = False
        VCI_Ram_T_tot = False
        VCI_Ram_T_comp = False
        # anscan
        imode_IR = []
        imode_Ram = []
        anscan_IR = False
        anscan_Ram_0K_tot = False
        anscan_Ram_0K_comp = False
        anscan_Ram_T_tot = False
        anscan_Ram_T_comp = False
        # anscan

        # Initialize some member variables
        IR_HO = []
        IR_VSCF = []
        IR_VCI = []
        Ram_HO_0K_tot = []
        Ram_HO_T_tot = []
        Ram_HO_0K_comp = []
        Ram_HO_T_comp = []
        Ram_VSCF_0K_tot = []
        Ram_VSCF_T_tot = []
        Ram_VSCF_0K_comp = []
        Ram_VSCF_T_comp = []
        Ram_VCI_0K_tot = []
        Ram_VCI_T_tot = []
        Ram_VCI_0K_comp = []
        Ram_VCI_T_comp = []
        # anscan
        IR_anscan = []
        Ram_anscan_0K_tot = []
        Ram_anscan_T_tot = []
        Ram_anscan_0K_comp = []
        Ram_anscan_T_comp = []
        # anscan

        # Initialize some buffers
        bufferHO_IR = []
        bufferHO_Ram_0K_tot = []
        bufferHO_Ram_T_tot = []
        bufferHO_Ram_0K_comp = []
        bufferHO_Ram_T_comp = []
        bufferVSCF_IR = []
        bufferVSCF_Ram_0K_tot = []
        bufferVSCF_Ram_T_tot = []
        bufferVSCF_Ram_0K_comp = []
        bufferVSCF_Ram_T_comp = []
        bufferVCI_IR = []
        bufferVCI_Ram_0K_tot = []
        bufferVCI_Ram_T_tot = []
        bufferVCI_Ram_0K_comp = []
        bufferVCI_Ram_T_comp = []
        # anscan
        bufferanscan_IR = []
        bufferanscan_Ram_0K_tot = []
        bufferanscan_Ram_T_tot = []
        bufferanscan_Ram_0K_comp = []
        bufferanscan_Ram_T_comp = []
        # anscan

        # Big loop over lines of CRYSTAL output file -->
        for i, line in enumerate(self.data):

            if re.match(r'\s*HARMONIC IR SPECTRUM', line):
                HO_IR = True
                save = True

            if re.match(r'\s*ANHARMONIC IR SPECTRUM', line):
                if re.match(r'\s*VSCF', self.data[i-1]):
                    VSCF_IR = True
                elif re.match(r'\s*VCI*', self.data[i-1]):
                    VCI_IR = True
                # anscan
                elif re.match(r'\s*MODE*', self.data[i-1]):
                    anscan_IR = True
                    imode_IR.append(int(self.data[i-1].split()[1]))
                # anscan
                save = True

            if re.match(r'\s*HARMONIC RAMAN SPECTRUM', line):
                if re.match(r'\s*\[ 0 K \]', self.data[i+1]):
                    if re.match(r'\s*I_TOT', self.data[i+4]):
                        HO_Ram_0K_tot = True
                    else:
                        HO_Ram_0K_comp = True
                else:
                    if re.match(r'\s*I_TOT', self.data[i+4]):
                        HO_Ram_T_tot = True
                    else:
                        HO_Ram_T_comp = True
                save = True

            if re.match(r'\s*ANHARMONIC RAMAN SPECTRUM', line):
                if re.match(r'\s*VSCF', self.data[i-1]):
                    if re.match(r'\s*\[ 0 K \]', self.data[i+1]):
                        if re.match(r'\s*I_TOT', self.data[i+4]):
                            VSCF_Ram_0K_tot = True
                        else:
                            VSCF_Ram_0K_comp = True
                    else:
                        if re.match(r'\s*I_TOT', self.data[i+4]):
                            VSCF_Ram_T_tot = True
                        else:
                            VSCF_Ram_T_comp = True
                save = True
                if re.match(r'\s*VCI*', self.data[i-1]):
                    if re.match(r'\s*\[ 0 K \]', self.data[i+1]):
                        if re.match(r'\s*I_TOT', self.data[i+4]):
                            VCI_Ram_0K_tot = True
                        else:
                            VCI_Ram_0K_comp = True
                    else:
                        if re.match(r'\s*I_TOT', self.data[i+4]):
                            VCI_Ram_T_tot = True
                        else:
                            VCI_Ram_T_comp = True
                # anscan
                if re.match(r'\s*MODE*', self.data[i-1]):
                    if re.match(r'\s*\[ 0 K \]', self.data[i+1]):
                        if re.match(r'\s*I_TOT', self.data[i+4]):
                            imode_Ram.append(int(self.data[i-1].split()[1]))
                            anscan_Ram_0K_tot = True
                        else:
                            anscan_Ram_0K_comp = True
                    else:
                        if re.match(r'\s*I_TOT', self.data[i+4]):
                            anscan_Ram_T_tot = True
                        else:
                            anscan_Ram_T_comp = True
                # anscan

                save = True

            if re.match(r'\s*HHHHHHHHHHHHH', line):
                save = False
                HO_IR = False
                HO_Ram_0K_tot = False
                HO_Ram_T_tot = False
                HO_Ram_0K_comp = False
                HO_Ram_T_comp = False
                VSCF_IR = False
                VSCF_Ram_0K_tot = False
                VSCF_Ram_0K_comp = False
                VSCF_Ram_T_tot = False
                VSCF_Ram_T_comp = False
                VCI_IR = False
                VCI_Ram_0K_tot = False
                VCI_Ram_0K_comp = False
                VCI_Ram_T_tot = False
                VCI_Ram_T_comp = False
                # anscan
                anscan_IR = False
                anscan_Ram_0K_tot = False
                anscan_Ram_0K_comp = False
                anscan_Ram_T_tot = False
                anscan_Ram_T_comp = False
                # anscan

            if save:
                if HO_IR:
                    bufferHO_IR.append(line)
                if HO_Ram_0K_tot:
                    bufferHO_Ram_0K_tot.append(line)
                if HO_Ram_T_tot:
                    bufferHO_Ram_T_tot.append(line)
                if HO_Ram_0K_comp:
                    bufferHO_Ram_0K_comp.append(line)
                if HO_Ram_T_comp:
                    bufferHO_Ram_T_comp.append(line)
                if VSCF_IR:
                    bufferVSCF_IR.append(line)
                if VSCF_Ram_0K_tot:
                    bufferVSCF_Ram_0K_tot.append(line)
                if VSCF_Ram_T_tot:
                    bufferVSCF_Ram_T_tot.append(line)
                if VSCF_Ram_0K_comp:
                    bufferVSCF_Ram_0K_comp.append(line)
                if VSCF_Ram_T_comp:
                    bufferVSCF_Ram_T_comp.append(line)
                if VCI_IR:
                    bufferVCI_IR.append(line)
                if VCI_Ram_0K_tot:
                    bufferVCI_Ram_0K_tot.append(line)
                if VCI_Ram_T_tot:
                    bufferVCI_Ram_T_tot.append(line)
                if VCI_Ram_0K_comp:
                    bufferVCI_Ram_0K_comp.append(line)
                if VCI_Ram_T_comp:
                    bufferVCI_Ram_T_comp.append(line)
                # anscan
                if anscan_IR:
                    bufferanscan_IR.append([])
                    idx = len(imode_IR) - 1
                    bufferanscan_IR[idx].append(line)
                if anscan_Ram_0K_tot:
                    bufferanscan_Ram_0K_tot.append([])
                    idx = len(imode_Ram) - 1
                    bufferanscan_Ram_0K_tot[idx].append(line)
                if anscan_Ram_T_tot:
                    bufferanscan_Ram_T_tot.append([])
                    idx = len(imode_Ram) - 1
                    bufferanscan_Ram_T_tot[idx].append(line)
                if anscan_Ram_0K_comp:
                    bufferanscan_Ram_0K_comp.append([])
                    idx = len(imode_Ram) - 1
                    bufferanscan_Ram_0K_comp[idx].append(line)
                if anscan_Ram_T_comp:
                    bufferanscan_Ram_T_comp.append([])
                    idx = len(imode_Ram) - 1
                    bufferanscan_Ram_T_comp[idx].append(line)
                # anscan

        # <-- Big loop over lines of CRYSTAL output file

        # debug
        # for i in range(len(imode_IR)):
        #    print(bufferanscan_IR[i])
        # for i in range(len(imode_Ram)):
        #    print(bufferanscan_Ram_0K_tot[i])
        # debug

        # Save and parse VSCF data for IR spectrum
        n_VSCF_ir = len(bufferVSCF_IR)
        if n_VSCF_ir > 0:
            for i, line in enumerate(bufferVSCF_IR[5:n_VSCF_ir-1]):
                IR_VSCF.append(line.split()[3:6])
                for j in range(3):
                    IR_VSCF[i][j] = float(IR_VSCF[i][j])
            IR_VSCF = np.array(IR_VSCF)
            self.IR_VSCF_T = IR_VSCF[:, 0:3:2]
            self.IR_VSCF_0K = IR_VSCF[:, 0:2]

        # Save and parse VCI data for IR spectrum
        n_VCI_ir = len(bufferVCI_IR)
        if n_VCI_ir > 0:
            for i, line in enumerate(bufferVCI_IR[5:n_VCI_ir-1]):
                IR_VCI.append(line.split()[3:6])
                for j in range(3):
                    IR_VCI[i][j] = float(IR_VCI[i][j])
            IR_VCI = np.array(IR_VCI)
            self.IR_VCI_T = IR_VCI[:, 0:3:2]
            self.IR_VCI_0K = IR_VCI[:, 0:2]

        # Save and parse HO data for IR spectrum
        n_HO_ir = len(bufferHO_IR)
        if n_HO_ir > 0:
            for i, line in enumerate(bufferHO_IR[5:n_HO_ir-1]):
                IR_HO.append(line.split()[3:6])
                for j in range(3):
                    IR_HO[i][j] = float(IR_HO[i][j])
            IR_HO = np.array(IR_HO)
            self.IR_HO_T = IR_HO[:, 0:3:2]
            self.IR_HO_0K = IR_HO[:, 0:2]

        # anscan
        self.IR_anscan_T = []
        self.IR_anscan_0K = []
        # Save and parse anscan data for IR spectrum
        for k in range(len(imode_IR)):
            n_anscan_IR = len(bufferanscan_IR[k])
            if n_anscan_IR > 0:
                IR_anscan = []
                for i, line in enumerate(bufferanscan_IR[k][5:n_anscan_IR-1]):
                    IR_anscan.append(line.split()[3:6])
                    for j in range(3):
                        IR_anscan[i][j] = float(IR_anscan[i][j])
                IR_anscan = np.array(IR_anscan)
                self.IR_anscan_T.append(IR_anscan[:, 0:3:2])
                self.IR_anscan_0K.append(IR_anscan[:, 0:2])
            # anscan

       # Save and parse HO data for Raman spectrum (0K, tot)
        n_HO_Ram_0K_tot = len(bufferHO_Ram_0K_tot)
        if n_HO_Ram_0K_tot > 0:
            for i, line in enumerate(bufferHO_Ram_0K_tot[6:n_HO_Ram_0K_tot-1]):
                Ram_HO_0K_tot.append(line.split()[3:7])
                for j in range(4):
                    Ram_HO_0K_tot[i][j] = float(Ram_HO_0K_tot[i][j])
            Ram_HO_0K_tot = np.array(Ram_HO_0K_tot)
            self.Ram_HO_0K_tot = Ram_HO_0K_tot[:, 0:2]
            self.Ram_HO_0K_per = Ram_HO_0K_tot[:, 0:3:2]
            self.Ram_HO_0K_par = Ram_HO_0K_tot[:, 0:4:3]

       # Save and parse HO data for Raman spectrum (T, tot)
        n_HO_Ram_T_tot = len(bufferHO_Ram_T_tot)
        if n_HO_Ram_T_tot > 0:
            for i, line in enumerate(bufferHO_Ram_T_tot[6:n_HO_Ram_T_tot-1]):
                Ram_HO_T_tot.append(line.split()[3:7])
                for j in range(4):
                    Ram_HO_T_tot[i][j] = float(Ram_HO_T_tot[i][j])
            Ram_HO_T_tot = np.array(Ram_HO_T_tot)
            self.Ram_HO_T_tot = Ram_HO_T_tot[:, 0:2]
            self.Ram_HO_T_per = Ram_HO_T_tot[:, 0:3:2]
            self.Ram_HO_T_par = Ram_HO_T_tot[:, 0:4:3]

       # Save and parse HO data for Raman spectrum (0K, comp)
        n_HO_Ram_0K_comp = len(bufferHO_Ram_0K_comp)
        if n_HO_Ram_0K_comp > 0:
            for i, line in enumerate(bufferHO_Ram_0K_comp[6:n_HO_Ram_0K_comp-1]):
                Ram_HO_0K_comp.append(line.split()[3:10])
                for j in range(7):
                    Ram_HO_0K_comp[i][j] = float(Ram_HO_0K_comp[i][j])
            Ram_HO_0K_comp = np.array(Ram_HO_0K_comp)
            self.Ram_HO_0K_comp_xx = Ram_HO_0K_comp[:, 0:2]
            self.Ram_HO_0K_comp_xy = Ram_HO_0K_comp[:, 0:3:2]
            self.Ram_HO_0K_comp_xz = Ram_HO_0K_comp[:, 0:4:3]
            self.Ram_HO_0K_comp_yy = Ram_HO_0K_comp[:, 0:5:4]
            self.Ram_HO_0K_comp_yz = Ram_HO_0K_comp[:, 0:6:5]
            self.Ram_HO_0K_comp_zz = Ram_HO_0K_comp[:, 0:7:6]

       # Save and parse HO data for Raman spectrum (T, comp)
        n_HO_Ram_T_comp = len(bufferHO_Ram_T_comp)
        if n_HO_Ram_T_comp > 0:
            for i, line in enumerate(bufferHO_Ram_T_comp[6:n_HO_Ram_T_comp-1]):
                Ram_HO_T_comp.append(line.split()[3:10])
                for j in range(7):
                    Ram_HO_T_comp[i][j] = float(Ram_HO_T_comp[i][j])
            Ram_HO_T_comp = np.array(Ram_HO_T_comp)
            self.Ram_HO_T_comp_xx = Ram_HO_T_comp[:, 0:2]
            self.Ram_HO_T_comp_xy = Ram_HO_T_comp[:, 0:3:2]
            self.Ram_HO_T_comp_xz = Ram_HO_T_comp[:, 0:4:3]
            self.Ram_HO_T_comp_yy = Ram_HO_T_comp[:, 0:5:4]
            self.Ram_HO_T_comp_yz = Ram_HO_T_comp[:, 0:6:5]
            self.Ram_HO_T_comp_zz = Ram_HO_T_comp[:, 0:7:6]

       # Save and parse VSCF data for Raman spectrum (0K, tot)
        n_VSCF_Ram_0K_tot = len(bufferVSCF_Ram_0K_tot)
        if n_VSCF_Ram_0K_tot > 0:
            for i, line in enumerate(bufferVSCF_Ram_0K_tot[6:n_VSCF_Ram_0K_tot-1]):
                Ram_VSCF_0K_tot.append(line.split()[3:7])
                for j in range(4):
                    Ram_VSCF_0K_tot[i][j] = float(Ram_VSCF_0K_tot[i][j])
            Ram_VSCF_0K_tot = np.array(Ram_VSCF_0K_tot)
            self.Ram_VSCF_0K_tot = Ram_VSCF_0K_tot[:, 0:2]
            self.Ram_VSCF_0K_per = Ram_VSCF_0K_tot[:, 0:3:2]
            self.Ram_VSCF_0K_par = Ram_VSCF_0K_tot[:, 0:4:3]

       # Save and parse VSCF data for Raman spectrum (T, tot)
        n_VSCF_Ram_T_tot = len(bufferVSCF_Ram_T_tot)
        if n_VSCF_Ram_T_tot > 0:
            for i, line in enumerate(bufferVSCF_Ram_T_tot[6:n_VSCF_Ram_T_tot-1]):
                Ram_VSCF_T_tot.append(line.split()[3:7])
                for j in range(4):
                    Ram_VSCF_T_tot[i][j] = float(Ram_VSCF_T_tot[i][j])
            Ram_VSCF_T_tot = np.array(Ram_VSCF_T_tot)
            self.Ram_VSCF_T_tot = Ram_VSCF_T_tot[:, 0:2]
            self.Ram_VSCF_T_per = Ram_VSCF_T_tot[:, 0:3:2]
            self.Ram_VSCF_T_par = Ram_VSCF_T_tot[:, 0:4:3]

       # Save and parse VSCF data for Raman spectrum (0K, comp)
        n_VSCF_Ram_0K_comp = len(bufferVSCF_Ram_0K_comp)
        if n_VSCF_Ram_0K_comp > 0:
            for i, line in enumerate(bufferVSCF_Ram_0K_comp[6:n_VSCF_Ram_0K_comp-1]):
                Ram_VSCF_0K_comp.append(line.split()[3:10])
                for j in range(7):
                    Ram_VSCF_0K_comp[i][j] = float(Ram_VSCF_0K_comp[i][j])
            Ram_VSCF_0K_comp = np.array(Ram_VSCF_0K_comp)
            self.Ram_VSCF_0K_comp_xx = Ram_VSCF_0K_comp[:, 0:2]
            self.Ram_VSCF_0K_comp_xy = Ram_VSCF_0K_comp[:, 0:3:2]
            self.Ram_VSCF_0K_comp_xz = Ram_VSCF_0K_comp[:, 0:4:3]
            self.Ram_VSCF_0K_comp_yy = Ram_VSCF_0K_comp[:, 0:5:4]
            self.Ram_VSCF_0K_comp_yz = Ram_VSCF_0K_comp[:, 0:6:5]
            self.Ram_VSCF_0K_comp_zz = Ram_VSCF_0K_comp[:, 0:7:6]

       # Save and parse VSCF data for Raman spectrum (T, comp)
        n_VSCF_Ram_T_comp = len(bufferVSCF_Ram_T_comp)
        if n_VSCF_Ram_T_comp > 0:
            for i, line in enumerate(bufferVSCF_Ram_T_comp[6:n_VSCF_Ram_T_comp-1]):
                Ram_VSCF_T_comp.append(line.split()[3:10])
                for j in range(7):
                    Ram_VSCF_T_comp[i][j] = float(Ram_VSCF_T_comp[i][j])
            Ram_VSCF_T_comp = np.array(Ram_VSCF_T_comp)
            self.Ram_VSCF_T_comp_xx = Ram_VSCF_T_comp[:, 0:2]
            self.Ram_VSCF_T_comp_xy = Ram_VSCF_T_comp[:, 0:3:2]
            self.Ram_VSCF_T_comp_xz = Ram_VSCF_T_comp[:, 0:4:3]
            self.Ram_VSCF_T_comp_yy = Ram_VSCF_T_comp[:, 0:5:4]
            self.Ram_VSCF_T_comp_yz = Ram_VSCF_T_comp[:, 0:6:5]
            self.Ram_VSCF_T_comp_zz = Ram_VSCF_T_comp[:, 0:7:6]

       # Save and parse VCI data for Raman spectrum (0K, tot)
        n_VCI_Ram_0K_tot = len(bufferVCI_Ram_0K_tot)
        if n_VCI_Ram_0K_tot > 0:
            for i, line in enumerate(bufferVCI_Ram_0K_tot[6:n_VCI_Ram_0K_tot-1]):
                Ram_VCI_0K_tot.append(line.split()[3:7])
                for j in range(4):
                    Ram_VCI_0K_tot[i][j] = float(Ram_VCI_0K_tot[i][j])
            Ram_VCI_0K_tot = np.array(Ram_VCI_0K_tot)
            self.Ram_VCI_0K_tot = Ram_VCI_0K_tot[:, 0:2]
            self.Ram_VCI_0K_per = Ram_VCI_0K_tot[:, 0:3:2]
            self.Ram_VCI_0K_par = Ram_VCI_0K_tot[:, 0:4:3]

       # Save and parse VCI data for Raman spectrum (T, tot)
        n_VCI_Ram_T_tot = len(bufferVCI_Ram_T_tot)
        if n_VCI_Ram_T_tot > 0:
            for i, line in enumerate(bufferVCI_Ram_T_tot[6:n_VCI_Ram_T_tot-1]):
                Ram_VCI_T_tot.append(line.split()[3:7])
                for j in range(4):
                    Ram_VCI_T_tot[i][j] = float(Ram_VCI_T_tot[i][j])
            Ram_VCI_T_tot = np.array(Ram_VCI_T_tot)
            self.Ram_VCI_T_tot = Ram_VCI_T_tot[:, 0:2]
            self.Ram_VCI_T_per = Ram_VCI_T_tot[:, 0:3:2]
            self.Ram_VCI_T_par = Ram_VCI_T_tot[:, 0:4:3]

       # Save and parse VCI data for Raman spectrum (0K, comp)
        n_VCI_Ram_0K_comp = len(bufferVCI_Ram_0K_comp)
        if n_VCI_Ram_0K_comp > 0:
            for i, line in enumerate(bufferVCI_Ram_0K_comp[6:n_VCI_Ram_0K_comp-1]):
                Ram_VCI_0K_comp.append(line.split()[3:10])
                for j in range(7):
                    Ram_VCI_0K_comp[i][j] = float(Ram_VCI_0K_comp[i][j])
            Ram_VCI_0K_comp = np.array(Ram_VCI_0K_comp)
            self.Ram_VCI_0K_comp_xx = Ram_VCI_0K_comp[:, 0:2]
            self.Ram_VCI_0K_comp_xy = Ram_VCI_0K_comp[:, 0:3:2]
            self.Ram_VCI_0K_comp_xz = Ram_VCI_0K_comp[:, 0:4:3]
            self.Ram_VCI_0K_comp_yy = Ram_VCI_0K_comp[:, 0:5:4]
            self.Ram_VCI_0K_comp_yz = Ram_VCI_0K_comp[:, 0:6:5]
            self.Ram_VCI_0K_comp_zz = Ram_VCI_0K_comp[:, 0:7:6]

       # Save and parse VCI data for Raman spectrum (T, comp)
        n_VCI_Ram_T_comp = len(bufferVCI_Ram_T_comp)
        if n_VCI_Ram_T_comp > 0:
            for i, line in enumerate(bufferVCI_Ram_T_comp[6:n_VCI_Ram_T_comp-1]):
                Ram_VCI_T_comp.append(line.split()[3:10])
                for j in range(7):
                    Ram_VCI_T_comp[i][j] = float(Ram_VCI_T_comp[i][j])
            Ram_VCI_T_comp = np.array(Ram_VCI_T_comp)
            self.Ram_VCI_T_comp_xx = Ram_VCI_T_comp[:, 0:2]
            self.Ram_VCI_T_comp_xy = Ram_VCI_T_comp[:, 0:3:2]
            self.Ram_VCI_T_comp_xz = Ram_VCI_T_comp[:, 0:4:3]
            self.Ram_VCI_T_comp_yy = Ram_VCI_T_comp[:, 0:5:4]
            self.Ram_VCI_T_comp_yz = Ram_VCI_T_comp[:, 0:6:5]
            self.Ram_VCI_T_comp_zz = Ram_VCI_T_comp[:, 0:7:6]

        # anscan
        # Save and parse anscan data for Raman spectrum (0K, tot)
        self.Ram_anscan_0K_tot = []
        self.Ram_anscan_0K_per = []
        self.Ram_anscan_0K_par = []
        for k in range(len(imode_Ram)):
            n_anscan_Ram_0K_tot = len(bufferanscan_Ram_0K_tot[k])
            if n_anscan_Ram_0K_tot > 0:
                Ram_anscan = []
                for i, line in enumerate(bufferanscan_Ram_0K_tot[k][6:n_anscan_Ram_0K_tot-1]):
                    Ram_anscan.append(line.split()[3:7])
                    for j in range(4):
                        Ram_anscan[i][j] = float(Ram_anscan[i][j])
                Ram_anscan = np.array(Ram_anscan)
                self.Ram_anscan_0K_tot.append(Ram_anscan[:, 0:2])
                self.Ram_anscan_0K_per.append(Ram_anscan[:, 0:3:2])
                self.Ram_anscan_0K_par.append(Ram_anscan[:, 0:4:3])

        # Save and parse anscan data for Raman spectrum (T, tot)
        self.Ram_anscan_T_tot = []
        self.Ram_anscan_T_per = []
        self.Ram_anscan_T_par = []
        for k in range(len(imode_Ram)):
            n_anscan_Ram_T_tot = len(bufferanscan_Ram_T_tot[k])
            if n_anscan_Ram_T_tot > 0:
                Ram_anscan = []
                for i, line in enumerate(bufferanscan_Ram_T_tot[k][6:n_anscan_Ram_T_tot-1]):
                    Ram_anscan.append(line.split()[3:7])
                    for j in range(4):
                        Ram_anscan[i][j] = float(Ram_anscan[i][j])
                Ram_anscan = np.array(Ram_anscan)
                self.Ram_anscan_T_tot.append(Ram_anscan[:, 0:2])
                self.Ram_anscan_T_per.append(Ram_anscan[:, 0:3:2])
                self.Ram_anscan_T_par.append(Ram_anscan[:, 0:4:3])

        # Save and parse anscan data for Raman spectrum (0K, comp)
        self.Ram_anscan_0K_xx = []
        self.Ram_anscan_0K_xy = []
        self.Ram_anscan_0K_xz = []
        self.Ram_anscan_0K_yy = []
        self.Ram_anscan_0K_yz = []
        self.Ram_anscan_0K_zz = []
        for k in range(len(imode_Ram)):
            n_anscan_Ram_0K_comp = len(bufferanscan_Ram_0K_comp[k])
            if n_anscan_Ram_0K_comp > 0:
                Ram_anscan = []
                for i, line in enumerate(bufferanscan_Ram_0K_comp[k][6:n_anscan_Ram_0K_comp-1]):
                    Ram_anscan.append(line.split()[3:10])
                    for j in range(7):
                        Ram_anscan[i][j] = float(Ram_anscan[i][j])
                Ram_anscan = np.array(Ram_anscan)
                self.Ram_anscan_0K_xx.append(Ram_anscan[:, 0:2])
                self.Ram_anscan_0K_xy.append(Ram_anscan[:, 0:3:2])
                self.Ram_anscan_0K_xz.append(Ram_anscan[:, 0:4:3])
                self.Ram_anscan_0K_yy.append(Ram_anscan[:, 0:5:4])
                self.Ram_anscan_0K_yz.append(Ram_anscan[:, 0:6:5])
                self.Ram_anscan_0K_zz.append(Ram_anscan[:, 0:7:6])

        # Save and parse anscan data for Raman spectrum (T, comp)
        self.Ram_anscan_T_xx = []
        self.Ram_anscan_T_xy = []
        self.Ram_anscan_T_xz = []
        self.Ram_anscan_T_yy = []
        self.Ram_anscan_T_yz = []
        self.Ram_anscan_T_zz = []
        for k in range(len(imode_Ram)):
            n_anscan_Ram_T_comp = len(bufferanscan_Ram_T_comp[k])
            if n_anscan_Ram_T_comp > 0:
                Ram_anscan = []
                for i, line in enumerate(bufferanscan_Ram_T_comp[k][6:n_anscan_Ram_T_comp-1]):
                    Ram_anscan.append(line.split()[3:10])
                    for j in range(7):
                        Ram_anscan[i][j] = float(Ram_anscan[i][j])
                Ram_anscan = np.array(Ram_anscan)
                self.Ram_anscan_T_xx.append(Ram_anscan[:, 0:2])
                self.Ram_anscan_T_xy.append(Ram_anscan[:, 0:3:2])
                self.Ram_anscan_T_xz.append(Ram_anscan[:, 0:4:3])
                self.Ram_anscan_T_yy.append(Ram_anscan[:, 0:5:4])
                self.Ram_anscan_T_yz.append(Ram_anscan[:, 0:6:5])
                self.Ram_anscan_T_zz.append(Ram_anscan[:, 0:7:6])
        # anscan

        return self

    # ANSCAN+DWELL
    def get_anscan(self, anscanwf):
        """
        Work in progress for ANSCAN stuff
        """

        import re

        import numpy as np

        ndispl = 0
        storeE = False
        storeFC = False
        E = []
        FC = []
        self.potential = []
        self.energy = []
        self.force_const = []

        for i, line in enumerate(self.data):
            if re.match(r'\s*SCAN ALONG NORMAL MODES', line):
                ndispl = (int(self.data[i+1].split()[5]) -
                          int(self.data[i+1].split()[2]))
                if (ndispl < 1):
                    raise Exception('Number of displacements too low.')
            if re.match(r'\s*\[DISPLAC\]\s*\[\s*SCAN POTENTIAL\s*\]', line):
                imode = int(self.data[i-1].split()[1][0])
                V = np.zeros([ndispl+1, 2])
                for k in range(ndispl+1):
                    if (re.match(r'^\s+0.0000*', self.data[i+2+k])):
                        continue
                    V[k, 0] = float(self.data[i+2+k].split()[2])
                    V[k, 1] = float(self.data[i+2+k].split()[4])
                self.potential.append(V)
            if re.match(r'\s*ANHARMONIC VIBRATIONAL STATES', self.data[i-3]):
                storeE = True
            if re.match(r'\s*POTENTIAL ENERGY DERIVATIVES', line):
                storeE = False
                self.energy.append(E)
                E = []
            if (storeE and (len(self.data[i].split()) != 0)):
                E.append(float(self.data[i].split()[2]))
            if re.match(r'\s*POTENTIAL ENERGY DERIVATIVES', self.data[i-3]):
                storeFC = True
            if (storeFC and (re.match(r'^(?!\s*\d)', line))):
                storeFC = False
                self.force_const.append(FC)
                FC = []
            if (storeFC):
                FC.append(float(line.split()[2]))

        # Read ANSCANWF.DAT
        try:
            file = open(anscanwf, 'r', errors='ignore')
            data = file.readlines()
            file.close()
        except:
            raise FileNotFoundError(
                'EXITING: a .anscanwf file needs to be specified')

        self.wf = []
        for t in range(len(self.energy)):
            self.wf.append(np.zeros([len(self.energy[t]), 10]))

        idx = 0
        i = 0
        for line in data:
            if (len(line) == 1):
                break
            if re.match(r'.*WF.*', line):
                idx += 1
                i = 0
                continue
            for j in range(10):
                # print(float(line.split()[j]))
                self.wf[idx-1][i, j] = float(line.split()[j])
            i += 1

    # ANSCAN+DWELL

    def get_elatensor(self):
        """
        Extracts the elastic tensor from the data.

        Returns:
            list: Symmetrized elastic tensor as a 6x6 nested list.
        """
        startstring = " SYMMETRIZED ELASTIC"
        stopstring = " ELASTIC MODULI"
        self.tensor = []
        buffer = []
        strtensor = []
        copy = False

        # Search for elastic tensor and save it into buffer
        for line in self.data:
            if line.startswith(startstring):
                copy = True
            elif line.startswith(stopstring):
                copy = False
            elif copy:
                buffer.append(line)

        # Build tensor
        for i in range(6):
            # Clean buffer and copy it in strtensor
            strtensor.append(
                buffer[i + 1].replace(" |", " ").replace("\n", ""))
            # Split strtensor strings and copy them in tensor
            self.tensor.append(strtensor[i].split())
            # Conversion str -> float
            for j in range(6 - i):
                self.tensor[i][j] = float(self.tensor[i][j])
            # Add zeros
            for k in range(i):
                self.tensor[i].insert(0, 0)
        buffer.clear()

        # Symmetrize tensor
        for i in range(6):
            for j in range(6):
                self.tensor[j][i] = self.tensor[i][j]

        return self.tensor


class Properties_input:
    """Create a properties_input object"""

    def __init__(self, input_name=None):
        """Initialise the object"""

        self.is_newk = False

    def from_file(self, input_name):
        """
        Read the properties input from a file.

        Args:
            input_name (str): The name of the input file.
        Returns:
            self (Properties_input): The Properties_input object.
        """
        import sys

        self.name = input_name
        if input_name is not None:
            try:
                if input_name[-3:] != 'd12':
                    input_name = input_name+'.d12'
                file = open(input_name, 'r')
                self.data = file.readlines()
                file.close()
            except:
                print('EXITING: a .d3 file needs to be specified')
                sys.exit(1)

            # Check if NEWK is in the input
            if 'NEWK\n' in self.data:
                self.is_newk = True
                self.newk_block = self.data[0:2]
                self.property_block = self.data[2:]
            else:
                self.is_newk = False
                self.property_block = self.data

        return self

    def make_newk_block(self, shrink1, shrink2, Fermi=1, print_option=0):
        """
        Returns the newk block.

        Args:
            shrink1 (int): The first newk shrinking factor.
            shrink2 (int): The second newk shrinking factor.
            Fermi (int): Fermi recalculation option (default is 1).
            print_option (int): Properties printing option (default is 0).
        """

        self.is_newk = True

        self.newk_block = ['NEWK\n', '%s %s\n' % (shrink1, shrink2),
                           '%s %s\n' % (Fermi, print_option)]

    def make_bands_block(self, k_path, n_kpoints, first_band, last_band, print_eig=0, print_option=1,
                         precision=5, title='BAND STRUCTURE CALCULATION'):
        """
        Returns the bands block for a bands calculation.

        Args:
            k_path (list or HighSymmKpath): The k-path for the bands calculation.
            n_kpoints (int): The number of k-points along the path.
            first_band (int): The index of the first band.
            last_band (int): The index of the last band.
            print_eig (int): Printing options for eigenvalues (default is 0).
            print_option (int): Properties printing options (default is 1).
            precision (int): Number of zeros in the calculation of the gcd            
            title (str): The title of the calculation (default is 'BAND STRUCTURE CALCULATION').
        """

        import sys

        import numpy as np

        bands_block = []

        # path from a pymatgen k_path object
        if 'HighSymmKpath' in str(type(k_path)):
            k_path_flat = [item for sublist in k_path.kpath['path']
                           for item in sublist]
            k_path_pmg = []
            for i in k_path_flat:
                # This is a pmg HighSymmKpath object
                k_path_pmg.append(k_path.kpath['kpoints'][i].tolist())
            k_path = np.array(k_path_pmg)

        elif type(k_path[0]) == list:
            # This is a list of lists
            k_path = np.array(k_path)

        else:
            print('EXITING: k_path type must be a list of list (k coordinates) or\
                a pymatgen HighSymmKpath object. %s selected' % type(k_path))
            sys.exit(1)

        k_unique = np.unique(k_path)

        # Find the shrinking factor
        k_unique = np.array(np.around(k_unique, precision)
                            * 10**precision, dtype=int)
        if len(k_unique) > 2:
            gcd = np.gcd.reduce(k_unique)
        else:
            gcd = np.gcd(k_unique[0], k_unique[1])
        k_path = np.array((k_path/gcd)*10**precision, dtype=int)
        shrink = int(10**precision/gcd)

        bands_block.append('BAND\n')
        bands_block.append(title+'\n')

        bands_block.append(str(len(k_path)-1)+' '+str(shrink)+' '+str(n_kpoints) +
                           ' '+str(first_band)+' '+str(last_band)+' ' +
                           str(print_option)+' '+str(print_eig)+'\n')

        # Add the symmetry line
        for i in range(len(k_path[:-1])):
            bands_block.append(' '.join([str(x) for x in k_path[i]])+'  ' +
                               ' '.join([str(x) for x in k_path[i+1]])+'\n')

        bands_block.append('END\n')

        self.property_block = bands_block

        return self

    def make_doss_block(self, n_points=200, band_range=None, e_range=None, plotting_option=2,
                        poly=12, print_option=1):
        """
        Returns the doss block for a doss calculation.

        Args:
            n_points (int): The number of points in the DOS plot (default is 200).
            band_range (list or tuple): The range of bands to include in the DOS calculation (default is None).
            e_range (list or tuple): The energy range for the DOS calculation (default is None).
            plotting_option (int): DOS plotting options (default is 2).
            poly (int): Degree of the polynomial for smearing (default is 12).
            print_option (int): Properties printing options (default is 1).
        """

        import sys

        # either band_range or e_range needs to be specified
        doss_block = []
        if band_range == None and e_range == None:
            print('EXITING: please specify either band_range or e_range. None selected')
            sys.exit(1)
        elif band_range != None and e_range != None:
            print('EXITING: please specify either band_range or e_range. Both selected')
            sys.exit(1)
        elif type(band_range) == list and len(band_range) == 2:
            doss_range = band_range
        elif type(e_range) == list and len(e_range) == 2:
            doss_range = [-1, -1]

        else:
            print('EXITING: either the band_range argument or the e_range argument\
                do not match the required format (2 item list)')
            sys.exit(1)

        doss_block.append('DOSS\n')
        doss_block.append(str(0)+' '+str(n_points)+' '+str(doss_range[0])+' ' +
                          str(doss_range[1])+' '+str(plotting_option)+' '+str(poly)+' ' +
                          str(print_option)+'\n')

        if doss_range == [-1, -1]:
            doss_block.append(
                str(units.eV_to_H(e_range[0]))+' '+str(units.eV_to_H(e_range[1]))+'\n')

        doss_block.append('END\n')

        self.property_block = doss_block

        return self

    def make_pdoss_block(self, projections, proj_type='atom', output_file=None, n_points=200, band_range=None,
                         e_range=None, plotting_option=2, poly=12, print_option=1):
        """
        Returns the pdoss block for a pdoss calculation.

        Args:
            projections (dict): Dictionary specifying the projections for the pdoss calculation.
            proj_type (str): Type of projection ('atom' or 'site') (default is 'atom').
            output_file (str): Output file name (default is None).
            n_points (int): The number of points in the DOS plot (default is 200).
            band_range (list or tuple): The range of bands to include in the DOS calculation (default is None).
            e_range (list or tuple): The energy range for the DOS calculation (default is None).
            plotting_option (int): DOS plotting options (default is 2).
            poly (int): Degree of the polynomial for smearing (default is 12).
            print_option (int): Properties printing options (default is 1).
        """

        import sys

        pdoss_block = []
        if band_range == None and e_range == None:
            print('EXITING: please specify either band_range or e_range. None selected')
            sys.exit(1)
        elif band_range != None and e_range != None:
            print('EXITING: please specify either band_range or e_range. Both selected')
            sys.exit(1)
        elif type(band_range) == list and len(band_range) == 2:
            pdoss_range = band_range
            range_is_bands = True
        elif type(e_range) == list and len(e_range) == 2:
            pdoss_range = [-1, -1]
            range_is_bands = False

        else:
            print('EXITING: either the band_range argument or the e_range argument\
                do not match the required format (2 item list)')
            sys.exit(1)

        pdoss_block.append('DOSS\n')
        pdoss_block.append(str(len(projections))+' '+str(n_points)+' '+str(pdoss_range[0])+' ' +
                           str(pdoss_range[1])+' '+str(plotting_option)+' '+str(poly)+' ' +
                           str(print_option)+'\n')

        if range_is_bands == False:
            pdoss_block.append(
                str(round(units.eV_to_H(e_range[0]), 6))+' '+str(round(units.eV_to_H(e_range[1]), 6))+'\n')

        flat_proj = [x for sublist in projections for x in sublist]

        if all(isinstance(x, int) for x in flat_proj):
            if proj_type == 'atom':
                for proj in projections:
                    pdoss_block.append(str(-len(proj))+' ' +
                                       ' '.join([str(x) for x in proj])+'\n')
            if proj_type == 'ao':
                for proj in projections:
                    pdoss_block.append(str(len(proj))+' ' +
                                       ' '.join([str(x) for x in proj])+'\n')
            elif proj_type != 'atom' and proj_type != 'ao':
                print(
                    'EXITING: please specify either atom or ao projection. %s selected' % proj_type)
                sys.exit(1)
        elif all(isinstance(x, str) for x in flat_proj):
            if output_file == None:
                print(
                    'EXITING: please specify an outut file to use the atoms projection.')
                sys.exit(1)
            else:
                output = Crystal_output(output_file)
                output.get_last_geom()
                atoms_symbols = output.atom_symbols
                atoms_symbols.insert(0, 0)

                for proj in projections:
                    atom_positions_list = []
                    for element in proj:
                        index = [i for i, ele in enumerate(
                            atoms_symbols) if ele == element.upper()]
                        atom_positions_list.append([str(x) for x in index])
                    pdoss_block.append(
                        str(-len(index))+' '+' '.join([str(x) for x in index])+'\n')

        pdoss_block.append('END\n')

        self.property_block = pdoss_block

        return self

    def write_properties_input(self, input_name):
        """
        Writes the properties input to a file.

        Args:
            input_name (str): The name of the output file.
        """

        import itertools
        import sys

        if self.is_newk == False:
            property_input_list = self.property_block
        if self.is_newk == True:
            property_input_list = list(itertools.chain(
                self.newk_block, self.property_block))

        with open(input_name, 'w') as file:
            for line in property_input_list:
                file.writelines(line)


class Properties_output:
    """Creates a Properties_output object."""

    def __init__(self):
        """Initialize the Properties_output object."""

        pass

    def read_file(self, properties_output):
        """Parse the properties output file.

        Args:
            properties_output (str): The properties output file.
        Returns:
            Properties_output: The updated Properties_output object.
        """
        import os

        self.file_name = properties_output

        try:
            file = open(self.file_name, 'r')
            self.data = file.readlines()
            file.close()

            # directory
            dir_name = os.path.split(properties_output)[0]
            self.abspath = os.path.join(dir_name)

            # title (named "title" only to distinguish from "file_name" which means another thing)
            self.title = os.path.split(properties_output)[1]

        except:
            raise FileNotFoundError(
                'EXITING: a CRYSTAL properties file needs to be specified')

    def read_vecfield(self, properties_output, which_prop):
        """Reads the fort.25 file to return data arrays containing one or more vectiorial density properties.

        Args:
            properties_output (str): The properties output file.
            which_prop (str): The density property selected by the user.
            'm' (magnetization), 'j' (spin current), 'J' (spin current density)
        Returns:
            Properties_output (str): The fort.25 output file.
        """

        import numpy as np

        self.read_file(properties_output)

        data = self.data

        # Reads the header information
        nrow = int(data[0].split()[1])
        ncol = int(data[0].split()[2])
        stepx = float(data[0].split()[3])
        stepy = float(data[0].split()[4])
        cosxy = float(data[0].split()[5])

        A = np.array([float(data[1].split()[0]), float(
            data[1].split()[1]), float(data[1].split()[2])])
        B = np.array([float(data[1].split()[3]), float(
            data[1].split()[4]), float(data[1].split()[5])])

        C = np.array([float(data[2].split()[0]), float(
            data[2].split()[1]), float(data[2].split()[2])])
        naf = int(data[2].split()[3])
        ldim = int(data[2].split()[4])

        self.header = (nrow, ncol, stepx, stepy, cosxy, A, B, C, naf, ldim)

        # Elaborates the header data
        skip = 6 + naf

        for i in range(2, 20):
            if (nrow % i) == 0:
                nrow_split = int(nrow/i)

        for i in range(2, 20):
            if (ncol % i) == 0:
                ncol_split = int(ncol/i)

        bline = (nrow*ncol)/6
        if (bline % 6) == 0:
            bline = int(bline)
        else:
            bline = int(bline) + 1

        # Reads the types of density properties requested by the user and initializes the data arrays
        check = np.zeros(3, dtype=int)
        if 'm' in which_prop:
            check[0] = 1
            self.dens_m = np.zeros((nrow, ncol, 3), dtype=float)
        if 'j' in which_prop:
            check[1] = 1
            self.dens_j = np.zeros((nrow, ncol, 3), dtype=float)
        if 'J' in which_prop:
            check[2] = 1
            self.dens_JX = np.zeros((nrow, ncol, 3), dtype=float)
            self.dens_JY = np.zeros((nrow, ncol, 3), dtype=float)
            self.dens_JZ = np.zeros((nrow, ncol, 3), dtype=float)
        if (not check[0]) and (not check[1]) and (not check[2]):
            print('Error: Invalid Entry. Only the m, j, and J characters are supported')
            sys.exit(1)

        # Gathers the data
        iamhere = 0

        if check[0]:
            iamhere = 3
            r = 0
            s = 0
            for i in range(0, bline):
                for j in range(0, len(data[i+iamhere].split())):
                    self.dens_m[r, s, 0] = data[i+iamhere].split()[j]
                    self.dens_m[r, s, 1] = data[i +
                                                iamhere+bline+skip].split()[j]
                    self.dens_m[r, s, 2] = data[i+iamhere +
                                                (2*bline)+(2*skip)].split()[j]
                    if s == (ncol - 1):
                        r += 1
                        s = 0
                    else:
                        s += 1
            iamhere = iamhere + 3*bline + 2*skip
        if check[1]:
            if iamhere == 0:
                iamhere = 3
            else:
                iamhere = iamhere + skip
            r = 0
            s = 0
            for i in range(0, bline):
                for j in range(0, len(data[i+iamhere].split())):
                    self.dens_j[r, s, 0] = data[i+iamhere].split()[j]
                    self.dens_j[r, s, 1] = data[i +
                                                iamhere+bline+skip].split()[j]
                    self.dens_j[r, s, 2] = data[i +
                                                iamhere+2*bline+2*skip].split()[j]
                    if s == (ncol - 1):
                        r += 1
                        s = 0
                    else:
                        s += 1
            iamhere = iamhere + 3*bline + 2*skip
        if check[2]:
            if iamhere == 0:
                iamhere = 3
            else:
                iamhere = iamhere + skip
            r = 0
            s = 0
            for i in range(0, bline):
                for j in range(0, len(data[i+iamhere].split())):
                    self.dens_JX[r, s, 0] = data[i+iamhere].split()[j]
                    self.dens_JX[r, s, 1] = data[i +
                                                 iamhere+bline+skip].split()[j]
                    self.dens_JX[r, s, 2] = data[i+iamhere +
                                                 (2*bline)+(2*skip)].split()[j]
                    self.dens_JY[r, s, 0] = data[i+iamhere +
                                                 (3*bline)+(3*skip)].split()[j]
                    self.dens_JY[r, s, 1] = data[i+iamhere +
                                                 (4*bline)+(4*skip)].split()[j]
                    self.dens_JY[r, s, 2] = data[i+iamhere +
                                                 (5*bline)+(5*skip)].split()[j]
                    self.dens_JZ[r, s, 0] = data[i+iamhere +
                                                 (6*bline)+(6*skip)].split()[j]
                    self.dens_JZ[r, s, 1] = data[i+iamhere +
                                                 (7*bline)+(7*skip)].split()[j]
                    self.dens_JZ[r, s, 2] = data[i+iamhere +
                                                 (8*bline)+(8*skip)].split()[j]
                    if s == (ncol - 1):
                        r += 1
                        s = 0
                    else:
                        s += 1
        return self

    def read_electron_band(self, band_file, output=None):
        """
        Generate bands object from CRYSTAL BAND.DAT or fort.25 file.
        Energy unit: eV. E Fermi is aligned to 0.

        Args:
            band_file (str): Name of BAND.DAT or fort.25 file
            output (str): Properties output file (.outp or .out). For 3D k
                coordinates and geometry information.

        Returns:
            self.bands (BandsBASE): A Bands base object
        """
        from CRYSTALClear.base.propout import BandsBASE, OutBASE

        self.read_file(band_file)
        if '-%-' in self.data[0]:  # fort.25 file format
            self.bands = BandsBASE.f25_parser(self.data)
        else:  # BAND.DAT file format
            self.bands = BandsBASE.BAND_parser(self.data)

        if output != None:
            self.bands.geometry = OutBASE.get_geometry(output)
            self.bands.tick_pos3d, self.bands.k_point_pos3d = OutBASE.get_3dkcoord(
                output)
            self.bands.reciprocal_latt = self.bands.geometry.lattice.reciprocal_lattice.matrix

        return self.bands

    def read_electron_dos(self, properties_output):
        """
        Generate doss object from CRYSTAL DOSS.DAT or fort.25 file.
        Energy unit: eV. E Fermi is aligned to 0.

        Args:
            properties_output (str): File name

        Returns:
            self.doss (DOSBASE): A DOS base object
        """
        from CRYSTALClear.base.propout import DOSBASE

        self.read_file(properties_output)
        if '-%-' in self.data[0]:  # fort.25 file format
            self.doss = DOSBASE.f25_parser(self.data)
        else:  # DOSS.DAT file format
            self.doss = DOSBASE.DOSS_parser(self.data)

        return self.doss

    def read_cry_bands(self, properties_output):
        """
        Deprecated.
        """
        import warnings

        warnings.warn('Deprecated. Use read_electron_band instead.')
        return self.read_electron_band(properties_output)

    def read_cry_doss(self, properties_output):
        """
        Deprecated.
        """
        import warnings

        warnings.warn('Deprecated. Use read_electron_dos instead.')
        return self.read_electron_dos(properties_output)

    def read_cry_contour(self, properties_output):
        """Read the CRYSTAL contour files to create the contour objects.

        Args:
            properties_output (str): The properties output file.
        Returns:
            Properties_output: The updated Properties_output object.
        """
        import re
        import sys

        import numpy as np
        import pandas as pd

        self.read_file(properties_output)

        filename = str(properties_output)

        tipo = ''

        if (filename.endswith('.SURFRHOO')):
            self.tipo = 'SURFRHOO'
            self.path = filename
        elif (filename.endswith('.SURFLAPP')):
            self.tipo = 'SURFLAPP'
            self.path = filename
        elif (filename.endswith('.SURFLAPM')):
            self.tipo = 'SURFLAPM'
            self.path = filename
        elif (filename.endswith('.SURFGRHO')):
            self.tipo = 'SURFGRHO'
            self.path = filename
        elif (filename.endswith('.SURFELFB')):
            self.tipo = 'SURFELFB'
            self.path = filename
        elif (filename.endswith('.SURFVIRI')):
            self.tipo = 'SURFVIRI'
            self.path = filename
        elif (filename.endswith('.SURFGKIN')):
            self.tipo = 'SURFGKIN'
            self.path = filename
        elif (filename.endswith('.SURFKKIN')):
            self.tipo = 'SURFKKIN'
            self.path = filename
        else:
            sys.exit('Please choose a valid file')

        l_dens = self.data

        n_punti_x = int(l_dens[1].strip().split()[0])
        n_punti_y = int(l_dens[1].strip().split()[1])

        self.npx = n_punti_x

        x_min = units.au_to_angstrom(float(l_dens[2].strip().split()[0]))
        x_max = units.au_to_angstrom(float(l_dens[2].strip().split()[1]))
        x_step = units.au_to_angstrom(float(l_dens[2].strip().split()[2]))

        y_min = units.au_to_angstrom(float(l_dens[3].strip().split()[0]))
        y_max = units.au_to_angstrom(float(l_dens[3].strip().split()[1]))
        y_step = units.au_to_angstrom(float(l_dens[3].strip().split()[2]))

        l_dens = l_dens[5:]

        m_dens = []
        for i in l_dens:
            m_dens.append(re.sub("\s\s+", " ", i))

        n_dens = []
        for i in m_dens:
            n_dens.append(i.replace('\n', '').split())

        self.df = pd.DataFrame(n_dens)

        self.x_points = np.linspace(x_min, x_max, n_punti_x)
        self.y_points = np.linspace(y_min, y_max, n_punti_y)

        a = x_max - x_min
        b = y_max - y_min
        r = a/b

        self.x_graph_param = 10
        self.y_graph_param = 10 / r

        ctr1 = np.array([0.002, 0.004, 0.008, 0.02, 0.04,
                         0.08, 0.2, 0.4, 0.8, 2, 4, 8, 20])
        colors1 = ['r', 'r', 'r', 'r', 'r', 'r',
                   'r', 'r', 'r', 'r', 'r', 'r', 'r']
        ls1 = ['-', '-', '-', '-', '-', '-', '-', '-', '-', '-', '-', '-', '-']

        ctr2 = np.array([-8, -4, -2, -0.8, -0.4, -0.2, -0.08, -0.04, -0.02, -0.008, -0.004, -0.002, 0.002, 0.004, 0.008, 0.02, 0.04, 0.08,
                         0.2, 0.4, 0.8, 2, 4, 8])
        colors2 = ['b', 'b', 'b', 'b', 'b', 'b', 'b', 'b', 'b', 'b', 'b',
                   'b', 'r', 'r', 'r', 'r', 'r', 'r', 'r', 'r', 'r', 'r', 'r', 'r']
        ls2 = ['--', '--', '--', '--', '--', '--', '--', '--', '--', '--', '--',
               '--', '-', '-', '-', '-', '-', '-', '-', '-', '-', '-', '-', '-']

        ctr3 = np.array([0, 0.05, 0.10, 0.15, 0.20, 0.25, 0.30, 0.35, 0.40, 0.45, 0.50, 0.55, 0.60, 0.65, 0.70, 0.75, 0.80, 0.85, 0.90,
                         0.95, 1])
        colors3 = ['k', 'b', 'b', 'b', 'b', 'b', 'b', 'b', 'b', 'b',
                   'b', 'r', 'r', 'r', 'r', 'r', 'r', 'r', 'r', 'r', 'r']
        ls3 = ['dotted', '--', '--', '--', '--', '--', '--', '--', '--',
               '--', '--', '-', '-', '-', '-', '-', '-', '-', '-', '-', '-']

        if (self.tipo == 'SURFRHOO') or (self.tipo == 'SURFGRHO') or (self.tipo == 'SURFGKIN'):
            self.levels = ctr1
            self.colors = colors1
            self.linestyles = ls1
            self.fmt = '%1.3f'
        elif (self.tipo == 'SURFLAPP') or (self.tipo == 'SURFLAPM') or (self.tipo == 'SURFVIRI') or (self.tipo == 'SURFKKIN'):
            self.levels = ctr2
            self.colors = colors2
            self.linestyles = ls2
            self.fmt = '%1.3f'
        elif (self.tipo == 'SURFELFB'):
            self.levels = ctr3
            self.colors = colors3
            self.linestyles = ls3
            self.fmt = '%1.2f'

        return self

    def read_cry_xrd_spec(self, properties_output):
        """
        Read XRD spectrum data from a file.

        Args:
            properties_output (str): Path to the properties output file.
        Returns:
            self: The modified object with extracted XRD spectrum data.
        """
        import re
        import sys

        import pandas as pd

        self.read_file(properties_output)

        data = self.data
        filename = self.abspath
        title = self.title

        if filename.endswith('.outp'):
            pass
        else:
            sys.exit('please, choose a valid file or rename it properly')

        spectrum = re.compile(
            '2THETA    INTENS  INTENS-LP INTENS-LP-DW', re.DOTALL)

        match = []

        a = 0

        for line in data:
            if spectrum.search(line):
                match.append('WRITE LINE:' + line)
                a = 1
            else:
                match.append('WRONG LINE:' + line)

        if (a == 0):
            sys.exit('please, choose a valid file or rename it properly')

        df = pd.DataFrame(match)

        num_riga = (df[df[0].str.contains(u'WRITE')].index.values)

        num_riga = num_riga[0]

        match = match[num_riga:]

        pattern = re.compile(
            '\s+ \d+\.\d+ \s+ \d+\.\d+ \s+ \d+\.\d+ \s+ \d+\.\d+\n', re.DOTALL)

        match_2 = []

        for line in match:
            if pattern.search(line):
                # pulisco dalle scritte di prima
                line = line.replace('WRONG LINE:', '')
                match_2.append(line)

        df = pd.DataFrame([i.strip().split() for i in match_2])

        for i in range(0, 4):
            df[i] = df[i].astype(float)

        df = df.rename(columns={0: '2THETA', 1: 'INTENS',
                                2: 'INTENS-LP', 3: 'INTENS-LP-DW'})

        self.x = df['2THETA']
        self.y = df['INTENS-LP']

        self.title = title[:-1]

        return self

    def read_cry_rholine(self, properties_output):
        """
        Read density line data from a file.

        Args:
            properties_output (str): Path to the properties output file.
        Returns:
            self: The modified object with extracted density line data.
        """
        import re
        import sys

        import pandas as pd

        self.read_file(properties_output)

        l_dens = self.data
        filename = self.abspath
        title = self.title

        if filename.endswith('.RHOLINE'):
            pass
        else:
            sys.exit('please, choose a valid file or rename it properly')

        m_dens = []
        for i in l_dens:
            m_dens.append(re.sub("\s\s+", " ", i))

        n_dens = []
        for i in m_dens:
            n_dens.append(i.replace('\n', '').split())

        df_dens = pd.DataFrame(n_dens)
        df_dens = df_dens.dropna()

        for i in range(0, len(df_dens.columns)):
            df_dens[i] = pd.to_numeric(df_dens[i])

        self.x = units.au_to_angstrom((df_dens[0]-5.55))
        self.y = df_dens[1]/0.148184743

        self.title = title[:-4]

        return self

    def read_cry_seebeck(self, properties_output):
        """
        Read Seebeck coefficient data from a file.

        Args:
            properties_output (str): Path to the properties output file.
        Returns:
            self: The modified object with extracted Seebeck coefficient data.
        """
        import re
        import sys

        import pandas as pd

        self.read_file(properties_output)

        data = self.data
        filename = self.abspath
        title = self.title

        spectrum = re.compile('Npoints', re.DOTALL)

        match = []

        for line in data:
            if spectrum.search(line):
                match.append('RIGHT LINE:' + line)
            else:
                match.append('WRONG LINE:' + line)

        df = pd.DataFrame(match)
        indx = list(df[df[0].str.contains("RIGHT")].index)

        lin = []
        for i in indx:
            lin.append(i+1)

        diffs = [abs(x - y) for x, y in zip(lin, lin[1:])]

        length = diffs[0] - 1

        lif = []
        for i in lin:
            lif.append(i+length)

        c = []
        for i in range(len(lin)):
            c.append(lin[i])
            c.append(lif[i])

        d = [c[i:i + 2] for i in range(0, len(c), 2)]

        l = []
        for i in range(0, len(d)):
            pd.DataFrame(l.append(df[d[i][0]:d[i][1]]))

        right = df[df[0].str.contains("RIGHT")]
        right = right.reset_index().drop('index', axis=1)

        self.temp = []

        for i in range(0, len(right)):
            self.temp.append(float(str(right[0][i])[20:24]))

        ll = []
        for k in range(0, len(l)):
            ll.append(l[k].reset_index().drop('index', axis=1))

        self.all_data = []
        for k in range(0, len(ll)):
            for i in ll[k]:
                self.all_data.append(ll[k][i].apply(
                    lambda x: x.replace('WRONG LINE:', '')))

        self.volume = (float(str(match[2:3])[-13:-4]))

        self.title = title

        return self

    def read_cry_sigma(self, properties_output):
        """
        Read electrical conductivity data from a file.

        Args:
            properties_output (str): Path to the properties output file.
        Returns:
            self: The modified object with extracted electrical conductivity data.
        """
        import re
        import sys

        import pandas as pd

        self.read_file(properties_output)

        data = self.data
        filename = self.abspath
        title = self.title

        spectrum = re.compile('Npoints', re.DOTALL)

        match = []

        for line in data:
            if spectrum.search(line):
                match.append('RIGHT LINE:' + line)
            else:
                match.append('WRONG LINE:' + line)

        df = pd.DataFrame(match)
        indx = list(df[df[0].str.contains("RIGHT")].index)

        lin = []
        for i in indx:
            lin.append(i+1)

        diffs = [abs(x - y) for x, y in zip(lin, lin[1:])]

        length = diffs[0] - 1

        lif = []
        for i in lin:
            lif.append(i+length)

        c = []
        for i in range(len(lin)):
            c.append(lin[i])
            c.append(lif[i])

        d = [c[i:i + 2] for i in range(0, len(c), 2)]

        l = []
        for i in range(0, len(d)):
            pd.DataFrame(l.append(df[d[i][0]:d[i][1]]))

        right = df[df[0].str.contains("RIGHT")]
        right = right.reset_index().drop('index', axis=1)

        self.temp = []

        for i in range(0, len(right)):
            self.temp.append(float(str(right[0][i])[20:24]))

        ll = []
        for k in range(0, len(l)):
            ll.append(l[k].reset_index().drop('index', axis=1))

        self.all_data = []
        for k in range(0, len(ll)):
            for i in ll[k]:
                self.all_data.append(ll[k][i].apply(
                    lambda x: x.replace('WRONG LINE:', '')))

        self.volume = (float(str(match[2:3])[-13:-4]))

        self.title = title

        return self

    def read_cry_lapl_profile(self, properties_output):
        """
        Read Laplacian profile data from a file.

        Args:
            properties_output (str): Path to the properties output file.
        Returns:
            self: The modified object with extracted Laplacian profile data.
        """
        import re

        import numpy as np
        import pandas as pd

        data = self.data
        filename = self.abspath
        title = self.title

        self.read_file(properties_output)

        spectrum = re.compile('PROFILE ALONG THE POINTS', re.DOTALL)

        match = []

        for line in data:
            if spectrum.search(line):
                match.append('RIGHT LINE: ' + line)
            else:
                match.append('WRONG LINE: ' + line)

        df = pd.DataFrame(match)
        num_riga = (df[df[0].str.contains(u'RIGHT')].index.values)
        num_in = num_riga + 8

        spectrum_fin = re.compile('EEEEEEEEEE TERMINATION  DATE', re.DOTALL)

        match_fin = []

        for line in data:
            if spectrum_fin.search(line):
                match_fin.append('RIGHT LINE: ' + line)
            else:
                match_fin.append('WRONG LINE: ' + line)

        df_fin = pd.DataFrame(match_fin)

        num_fin = (df_fin[df_fin[0].str.contains(u'RIGHT')].index.values)
        match = match[num_in[0]:num_fin[0]-2]

        match_2 = []
        for line in match:
            line = line.replace('WRONG LINE:', '')
            match_2.append(line)

        df = pd.DataFrame([i.strip().split() for i in match_2])
        df = df.rename({0: 'x', 1: 'y', 2: 'z', 3: 'dist',
                        4: 'rho', 5: 'lapl', 6: 'L3', 7: 'ellip'}, axis=1)
        df = df.drop(df[df.lapl == '********'].index)
        df = df.reset_index().drop('index', axis=1)
        df['lapl'] = df['lapl'].apply(pd.to_numeric)
        df['dist'] = df['dist'].apply(pd.to_numeric)
        self.datax = df.dist
        self.datay = df.lapl

        return self

    def read_cry_density_profile(self, properties_output):
        """
        Read density profile data from a file.

        Args:
            properties_output (str): Path to the properties output file.
        Returns:
            self: The modified object with extracted density profile data.
        """
        import re

        import numpy as np
        import pandas as pd

        self.read_file(properties_output)

        data = self.data
        filename = self.abspath
        title = self.title

        spectrum = re.compile('PROFILE ALONG THE POINTS', re.DOTALL)

        match = []

        for line in data:
            if spectrum.search(line):
                match.append('RIGHT LINE: ' + line)
            else:
                match.append('WRONG LINE: ' + line)

        df = pd.DataFrame(match)
        num_riga = (df[df[0].str.contains(u'RIGHT')].index.values)
        num_in = num_riga + 8

        spectrum_fin = re.compile('EEEEEEEEEE TERMINATION  DATE', re.DOTALL)

        match_fin = []

        for line in data:
            if spectrum_fin.search(line):
                match_fin.append('RIGHT LINE: ' + line)
            else:
                match_fin.append('WRONG LINE: ' + line)

        df_fin = pd.DataFrame(match_fin)

        num_fin = (df_fin[df_fin[0].str.contains(u'RIGHT')].index.values)
        match = match[num_in[0]:num_fin[0]-2]

        match_2 = []
        for line in match:
            line = line.replace('WRONG LINE:', '')
            match_2.append(line)

        df = pd.DataFrame([i.strip().split() for i in match_2])
        df = df.rename({0: 'x', 1: 'y', 2: 'z', 3: 'dist',
                        4: 'rho', 5: 'lapl', 6: 'L3', 7: 'ellip'}, axis=1)
        df = df.drop(df[df.lapl == '********'].index)
        df = df.reset_index().drop('index', axis=1)
        df['rho'] = df['rho'].apply(pd.to_numeric)
        df['dist'] = df['dist'].apply(pd.to_numeric)
        self.datax = df.dist
        self.datay = df.rho

        return self

    def read_cry_ECHG(self, properties_output):
        """
        Read density profile data from a file.

        Args:
            properties_output (str): Path to the fort.25 file.
        Returns:
            self: The modified object with extracted ECHG data.
        """
        import numpy as np

        self.read_file(properties_output)
        data = self.data

        self.nrow = int(data[0].split()[1])
        self.ncol = int(data[0].split()[2])
        self.cosxy = float(data[0][42:54])
        self.a = np.array([data[1][0:12],
                           data[1][12:24],
                           data[1][24:36]], dtype=float)
        self.b = np.array([data[1][36:48],
                           data[1][48:60],
                           data[1][60:72]], dtype=float)
        self.c = np.array([data[2][0:12],
                           data[2][12:24],
                           data[2][24:36]], dtype=float)

        self.density_map = np.zeros((self.nrow, self.ncol), dtype=float)

        number_points = self.nrow * self.ncol
        lines = int(number_points / 6)
        if number_points % 6 != 0:
            lines = lines + 1

        density_temp = np.zeros(number_points, dtype=float)
        j = 0
        for i in range(0, lines):
            for k in range(0, len(data[3 + i].split())):
                density_temp[j] = data[3 + i].split()[k]
                j += 1

        k = 0
        for j in range(0, self.ncol):
            for i in range(self.nrow - 1, -1, -1):
                self.density_map[i, j] = density_temp[k]
                k += 1

        return self

    def read_cry_ECHG_delta(self, properties_output1, properties_output2):
        """
        Read density profile data from two files and plots the difference.
        It is important that the header stays the same for the two output files.

        Args:
            properties_output1 (str): Path to first fort.25 file.
            properties_output2 (str): Path to second fort.25 file.
        Returns:
            self: The modified object with extracted ECHG data.
        """

        out1 = Properties_output().read_cry_ECHG(properties_output1)
        out2 = Properties_output().read_cry_ECHG(properties_output2)

        self.a = out1.a
        self.b = out1.b
        self.c = out1.c
        self.cosxy = out1.cosxy

        self.density_map = out1.density_map - out2.density_map

        return self


class Crystal_gui:
    """
    This class can read a CRYSTAL gui file into an object or substrate
    information of the object to generate a gui file.
    """

    def __init__(self):
        pass

    def read_gui(self, gui_file):
        """
        This is used mainly to convert the object into an ASE or pymatgen
        object.

        Args:
            gui_file (str): The CRYSTAL structure (gui) file
        """
        import numpy as np

        try:
            file = open(gui_file, 'r')
            data = file.readlines()
            file.close()
        except:
            raise FileNotFoundError(
                'A CRYSTAL geometry file needs to be specified: .gui, fort.34 or opt* files.')

        self.dimensionality = int(data[0].split()[0])
        self.lattice = []
        self.symmops = []
        for i in range(1, 4):
            self.lattice.append([float(x) for x in data[i].split()])
        self.n_symmops = int(data[4].split()[0])
        for i in range(5, 5+self.n_symmops*4):
            self.symmops.append(data[i].split())
        self.symmops = np.reshape(np.array(self.symmops, dtype=float),
                                  [self.n_symmops, 4, 3])
        self.n_atoms = int(data[5+self.n_symmops*4].split()[0])
        self.atom_number = []
        self.atom_positions = []
        for i in range(6+self.n_symmops*4, 6+self.n_symmops*4+self.n_atoms):
            atom_line = data[i].split()
            self.atom_number.append(int(atom_line[0]))
            self.atom_positions.append([float(x) for x in atom_line[1:]])
        self.space_group = int(data[-1].split()[0])

        return self

    def write_gui(self, gui_file, symm=True, pseudo_atoms=[]):
        """
        Write a CRYSTAL gui file (to file)

        Args:
            gui_file (str): The name of the gui that is going to be written (
                including .gui).
            symm (bool): Whether to include symmetry operations.
            pseudo_atoms (list[int]): A list of atoms whose core is described
                by a pseudopotential
        """
        import numpy as np

        if symm == False:
            self.n_symmops = 1
            self.symmops = np.vstack([np.eye(3), [0.0, 0.0, 0.0]])

        file = open(gui_file, 'w')
        # First line
        file.writelines('%4s   1   1\n' % self.dimensionality)
        # Cell vectors
        for vector in self.lattice:
            file.writelines('{}\n'.format(
                ''.join(['{0: 20.12E}'.format(np.round(n, 12))
                        for n in vector])
            ))
        # N symm ops
        file.writelines('{:5d}\n'.format(self.n_symmops))

        # symm ops
        sym_list = np.reshape(self.symmops, [self.n_symmops*4, 3])
        for symmops in sym_list:
            file.writelines('{}\n'.format(
                ''.join(['{0: 20.12f}'.format(np.round(n, 12))
                        for n in symmops])
            ))
        # N atoms
        file.writelines('{:5d}\n'.format(self.n_atoms))

        # atom number (including pseudopotentials) + coordinates cart
        for i in range(self.n_atoms):
            if self.atom_number[i] in pseudo_atoms:
                file.writelines('{:5d}{}\n'.format(
                    int(self.atom_number[i])+200,
                    ''.join(['{0: 20.12E}'.format(np.round(x, 12))
                            for x in self.atom_positions[i]])
                ))
            else:
                file.writelines('{:5d}{}\n'.format(
                    int(self.atom_number[i]),
                    ''.join(['{0: 20.12E}'.format(np.round(x, 12))
                            for x in self.atom_positions[i]])
                ))

        # space group + n symm ops
        if symm == True:
            file.writelines('{:5d}{:5d}\n'.format(
                self.space_group, self.n_symmops
            ))
        else:
            file.writelines('{:5d}{:5d}\n'.format(1, 1))

        file.close()


class Crystal_density():
    """
    Read density data from a .f98 file.
    """

    def __init__(self):

        pass

    def read_cry_irr_density(self, fort98_unit):
        """
        Read density profile data from a CRYSTAL .f98 file.
        Args:
            fort98_unit (str): The file containing the formatted density matrix.
        Returns:
            None
        Note:
        This is a work in progress. If you are interested in this functionality,
        please open an Issue on GitHub.
        """
        self.file_name = fort98_unit
        self.is_irr = True

        import re
        import sys

        import numpy as np

        try:
            file = open(self.file_name, 'r')
            data = file.readlines()
            file.close()
        except:
            print('EXITING: a CRYSTAL .f98 file needs to be specified')
            sys.exit(1)

        self.all_file = data

        # the keyword BASATO appears twice, this is a check to see which basato
        # is being read
        basato1 = False

        for i, line in enumerate(data):

            if re.match(r'^LIMINF LIMTOL LIMPAR', line):
                inf_vec_len, tol_vec_len, par_vec_len = [
                    int(x) for x in data[i+1].split()]

            elif re.match(r'^INF', line):
                self.inf_vec = []
                inf_n_line = int(np.ceil(inf_vec_len/8))
                for j in range(inf_n_line):
                    self.inf_vec.extend([int(x) for x in data[i+1+j].split()])
                n_symmops = self.inf_vec[0]
                n_atoms = self.inf_vec[23]
                n_shells = self.inf_vec[19]
                '''if self.inf_vec[26] == 0:
                    self.spin_pol == False
                elif self.inf_vec[26] == 1:
                    self.spin_pol == True'''
                n_prim_gto = self.inf_vec[74]
                f_irr_len = (self.inf_vec[63]+1)*self.inf_vec[227]
                p_irr_len = (self.inf_vec[63]+1)*self.inf_vec[18]
                nnnc_len = self.inf_vec[190]
                la3_len = self.inf_vec[55]
                # n_symmops_noinv = inf_vec[1]

            elif re.match(r'^TOL', line):
                self.tol_vec = []
                tol_n_line = int(np.ceil(tol_vec_len/8))
                for j in range(tol_n_line):
                    self.tol_vec.extend([int(x) for x in data[i+1+j].split()])

            elif re.match(r'^PAR', line):
                self.par_vec = []
                par_n_line = int(np.ceil(par_vec_len/4))
                for j in range(par_n_line):
                    # The negative elements appear connected to the previous one
                    # eg:  0.0000000000000E+00-1.0000000000000E+00
                    # The line below fixes that issue
                    for item in range(0, int(len(data[i+1+j])/20)):
                        self.par_vec.append(
                            float(data[i+1+j][(item)*20:(item+1)*20]))

            elif re.match(r'^XYVGVE', line):
                # This vector contains the rotations, translation,
                # lattice vectors and transformation matrix from primitive to
                # crystallographic cell
                # Read all of it first and separate later
                xyvgve_n_line = int(np.ceil((n_symmops*12+18)/4))
                xyvgve_vec = []
                for j in range(xyvgve_n_line):
                    # The negative elements appear connected to the previous one
                    # eg:  0.0000000000000E+00-1.0000000000000E+00
                    # The line below fixes that issue
                    for item in range(0, int(len(data[i+1+j])/20)):
                        xyvgve_vec.append(
                            float(data[i+1+j][(item)*20:(item+1)*20]))
                # Now let's split the xyvgve_vec
                self.rotations_vec = xyvgve_vec[0:n_symmops*9]
                self.translations_vec = xyvgve_vec[n_symmops *
                                                   9:n_symmops*9+n_symmops*3]
                self.direct_lattice_vec = xyvgve_vec[n_symmops *
                                                     12:n_symmops*12+9]
                self.transf_matrix = xyvgve_vec[-9:]

            elif re.match(r'^BASATO', line):
                if basato1 == False:
                    basato_n_line = int(
                        np.ceil((n_atoms*4+n_shells*5+n_prim_gto*7)/4))
                    basato_vec = []
                    for j in range(basato_n_line):
                        # The negative elements appear connected to the previous one
                        # eg:  0.0000000000000E+00-1.0000000000000E+00
                        # The line below fixes that issue
                        for item in range(0, int(len(data[i+1+j])/20)):
                            basato_vec.append(
                                float(data[i+1+j][(item)*20:(item+1)*20]))
                    # Extract the iformation we need from basato

                    # Atom coordinates
                    self.atom_coord = []
                    for j in range(0, 3*n_atoms, 3):
                        self.atom_coord.append(
                            basato_vec[(n_atoms+j):(n_atoms+j+3)])
                    # self.atom_coord = np.array(self.atom_coord)

                    # Assign the shell to the atom
                    self.shell_coord = []
                    # The beginning of the part of BASATO I need here
                    init = 4*n_atoms + 2*n_shells
                    for j in range(0, 3*n_shells, 3):
                        self.shell_coord.append(
                            basato_vec[(init+j):(init+j+3)])
                    # self.shell_coord = np.array(self.shell_coord)

                    # Array that defines which atom a shell belongs to
                    self.shell_to_atom = []
                    for coord in self.shell_coord:
                        self.shell_to_atom.append(self.atom_coord.index(coord))
                    basato1 = True

                elif basato1 == True:
                    self.basato2 = []
                    j = i + 1
                    while 'SPINOR' not in data[j].split()[0]:
                        # The negative elements appear connected to the previous one
                        # eg:  0.0000000000000E+00-1.0000000000000E+00
                        # As opposite to the loops above where the float read was 20
                        # characters long, this ones are 21
                        # The line below fixes that issue
                        self.basato2.extend([int(x) for x in data[j].split()])
                        j += 1
                    self.atom_shell = self.basato2[-n_shells:]

            elif re.match(r'^SPINOR', line):
                self.f_irr = []
                self.charges = []
                # self.spin = [0]*(2*n_atoms) #tmp
                self.spin = []
                self.ghost = []
                n_ghost = 0
                n_spin_line = int(np.ceil((n_atoms*2)/8))
                n_basold = 0
                if 'BASOLD' in data[i+n_spin_line+1]:
                    n_basold = 9 + 3 * \
                        self.inf_vec[1] + n_shells + 3*n_atoms+3 * \
                        n_shells+self.inf_vec[4]+1+3*self.inf_vec[78]
                n_basold_line = int(np.ceil((n_basold)/4))
                n_charge_line = int(np.ceil(n_atoms/4))
                skip = n_spin_line + n_charge_line + 1 + n_basold_line
                for j in range(n_spin_line):
                    self.spin.extend([int(x) for x in data[i + j + 1].split()])
                if 'IGHOST' in data[i+n_spin_line+1]:
                    n_ghost = int(np.ceil((n_atoms)/8)) + 1
                    skip = skip + n_ghost
                    for j in range(n_ghost-1):
                        self.ghost.extend(
                            [float(x) for x in data[i + j + n_spin_line + 2].split()])
                f_irr_n_line = int(np.ceil(f_irr_len/4))
                for j in range(n_charge_line):
                    self.charges.extend(
                        [float(x) for x in data[i+j+n_spin_line+n_basold+n_ghost+1].split()])
                for j in range(f_irr_n_line):
                    # The negative elements appear connected to the previous one
                    # eg:  0.0000000000000E+00-1.0000000000000E+00
                    # As opposite to the loops above where the float read was 20
                    # characters long, this ones are 21
                    # The line below fixes that issue
                    for item in range(0, int(len(data[i+skip+j])/21)):
                        self.f_irr.append(
                            float(data[i+skip+j][(item)*21:(item+1)*21]))
                self.p_irr = []
                p_irr_n_line = int(np.ceil(p_irr_len/4))
                skip += 1
                for k in range(i+skip+j, i+skip+j+p_irr_n_line):
                    # The negative elements appear connected to the previous one
                    # eg:  0.0000000000000E+00-1.0000000000000E+00
                    # As opposite to the loops above where the float read was 20
                    # characters long, this ones are 21
                    # The line below fixes that issue
                    for item in range(0, int(len(data[k])/21)):
                        self.p_irr.append(
                            float(data[k][(item)*21:(item+1)*21]))

            elif re.match(r'^   NCF', line):
                # The ncf vector contains the pointers to the symmetry irerducible
                # shell couples la3, la4
                self.ncf = []
                j = i+1
                while 'NSTATG' not in data[j].split()[0]:
                    # The negative elements appear connected to the previous one
                    # eg:  0.0000000000000E+00-1.0000000000000E+00
                    # As opposite to the loops above where the float read was 20
                    # characters long, this ones are 21
                    # The line below fixes that issue
                    self.ncf.extend([int(x) for x in data[j].split()])
                    j += 1

            elif re.match(r'^NSTATG', line):
                # The nstatg vector contains the pointers to the starting point
                # of each couple set in P_irr and F_irr
                self.nstatg = []
                j = i+1
                while 'NSTAFG' not in data[j].split()[0]:
                    # The negative elements appear connected to the previous one
                    # eg:  0.0000000000000E+00-1.0000000000000E+00
                    # As opposite to the loops above where the float read was 20
                    # characters long, this ones are 21
                    # The line below fixes that issue
                    self.nstatg.extend([int(x) for x in data[j].split()])
                    j += 1

            elif re.match(r'^  NNNC', line):
                # The nnnc points the starting position in the P matrix for
                # each couple, and its size corresponds to the total number
                # of shell couple in the shell couple sets
                self.nnnc = []
                nnnc_n_line = int(np.ceil(nnnc_len/8))
                for j in range(nnnc_n_line):
                    # The negative elements appear connected to the previous one
                    # eg:  0.0000000000000E+00-1.0000000000000E+00
                    # As opposite to the loops above where the float read was 20
                    # characters long, this ones are 21
                    # The line below fixes that issue
                    for item in range(0, int(len(data[i+1+j])/10)):
                        self.nnnc.append(
                            int(data[i+1+j][(item)*10:(item+1)*10]))
            elif re.match(r'^   LA3', line):
                # The nnnc points the starting position in the P matrix for
                # each couple, and its size corresponds to the total number
                # of shell couple in the shell couple sets
                self.la3 = []
                # nnnc_n_line = int(np.ceil(nnnc_len/8))
                j = i+1
                while 'LA4' not in data[j].split()[0]:
                    # The negative elements appear connected to the previous one
                    # eg:  0.0000000000000E+00-1.0000000000000E+00
                    # As opposite to the loops above where the float read was 20
                    # characters long, this ones are 21
                    # The line below fixes that issue
                    self.la3.extend([int(x) for x in data[j].split()])
                    j += 1
            elif re.match(r'^   LA4', line):
                # The nnnc points the starting position in the P matrix for
                # each couple, and its size corresponds to the total number
                # of shell couple in the shell couple sets
                self.la4 = []
                # nnnc_n_line = int(np.ceil(nnnc_len/8))
                j = i+1
                while 'IROF' not in data[j].split()[0]:
                    # The negative elements appear connected to the previous one
                    # eg:  0.0000000000000E+00-1.0000000000000E+00
                    # As opposite to the loops above where the float read was 20
                    # characters long, this ones are 21
                    # The line below fixes that issue
                    self.la4.extend([int(x) for x in data[j].split()])
                    j += 1


def cry_combine_density(density1, density2, density3, new_density='new_density.f98', spin_pol=False):
    """
    Combine density matrix files.

    Args:
        density1 (str): The first density matrix file.
        density2 (str): The second density matrix file.
        density3 (str): The density matrix file for the whole system.
        new_density (str, optional): The name of the new density matrix. Defaults to 'new_density.f98'.
        spin_pol (bool, optional): Specifies if the system is spin polarized. Defaults to False.
    Returns:
        None
    Note:
        This is a work in progress. If you are interested in this functionality,
        please open an Issue on GitHub.
    """

    import sys

    import numpy as np

    try:
        density1_data = Crystal_density(density1)  # substrate
        density2_data = Crystal_density(density2)  # adsorbate

        density3_data_obj = Crystal_density(density3)
        density3_data = density3_data_obj.all_file
    except:
        print('EXITING: a CRYSTAL .f98 file needs to be specified')
        sys.exit(1)

    # Find P_irr <-> atom correspondence
    fragment_1 = []
    fragment_2 = []

    for i, j in enumerate(density1_data.ncf):
        # density1_data.la3[j] is the shell number
        # density1_data.atom_shell[density1_data.la3[j]] is the atom position number (1-6)
        # density1_data.ghost[density1_data.atom_shell[density1_data.la3[j]]] is either 0 or atomic number depending on ghost or not
        # This tells me if the shell belongs to this fragment
        n_elements = density1_data.nstatg[i] - density1_data.nstatg[i - 1]

        if density1_data.ghost[density1_data.atom_shell[density1_data.la3[j-1]-1]-1] == 0 and \
                density1_data.ghost[density1_data.atom_shell[density1_data.la4[j-1]-1]-1] == 0:
            fragment_1.extend([True]*n_elements)
        else:
            fragment_1.extend([False]*n_elements)

        if density1_data.ghost[density1_data.atom_shell[density1_data.la3[j-1]-1]-1] != 0 and \
                density1_data.ghost[density1_data.atom_shell[density1_data.la4[j-1]-1]-1] != 0:
            fragment_2.extend([True]*n_elements)
        else:
            fragment_2.extend([False]*n_elements)

    if spin_pol == True:
        spin_p1 = fragment_1.copy()
        spin_p2 = fragment_2.copy()
        fragment_1.extend(spin_p1)
        fragment_2.extend(spin_p2)

    beginning = density3_data.index('SPINOR\n')
    end = density3_data.index('   NCF\n')
    sum_density = (np.array(density1_data.p_irr) +
                   np.array(density2_data.p_irr))/2
    sum_fock = np.array(density1_data.f_irr)+np.array(density2_data.f_irr)
    sum_charges = np.array(density1_data.charges) + \
        np.array(density2_data.charges)
    spinor = ['SPINOR\n']
    charges = []
    fock = []
    density = []
    new_fock = sum_fock  # TMP
    new_fock = [0] * len(density3_data_obj.f_irr)
    new_p = []

    for i in range(len(fragment_1)):
        if fragment_1[i] == True and fragment_2[i] == False:
            # new_fock.append(density1_data.f_irr[i])
            new_p.append(density1_data.p_irr[i])
        elif fragment_1[i] == False and fragment_2[i] == True:
            # new_fock.append(density2_data.f_irr[i])
            new_p.append(density2_data.p_irr[i])
        elif fragment_1[i] == False and fragment_2[i] == False:
            # new_fock.append(0.)
            new_p.append(sum_density[i])
            # new_p.append(0.)
            # new_p.append(density3_data_obj.p_irr[i])

    for i in range(0, len(density3_data_obj.spin), 8):
        spinor.append(' '.join([str(x)
                                for x in density3_data_obj.spin[i:i+8]])+'\n')
    for i in range(0, len(sum_charges), 4):
        charges.append(' '.join(["{:.13e}".format(x)
                                 for x in sum_charges[i:i+4]])+'\n')
    for i in range(0, len(new_fock), 4):
        fock.append(' '.join(["{:.13e}".format(x)
                              for x in new_fock[i:i+4]])+'\n')
    for i in range(0, len(new_p), 4):
        density.append(' '.join(["{:.13e}".format(x)
                                 for x in new_p[i:i+4]])+'\n')

    final_fort98 = density3_data[0:beginning] + \
        spinor+charges+fock+density+density3_data[end:]
    with open(new_density, 'w') as file:
        for line in final_fort98:
            file.writelines(line)


def write_cry_density(fort98_name, new_p, new_fort98):
    """
    Write the formatted density matrix.

    Args:
        fort98_name (str): The name of the previous density matrix file.
        new_p (list): The new density matrix.
        new_fort98 (str): The name of the new density matrix file.

        Returns:
        None
    Note:
        This is a work in progress. If you are interested in this functionality,
        please open an Issue on GitHub.
    """

    import numpy as np

    file = open(fort98_name, 'r')
    data = file.readlines()
    file.close()

    density = Crystal_density(fort98_name)

    n_spin_line = int(np.ceil((density.inf_vec[23] * 2) / 8))
    n_charges_line = int(np.ceil((density.inf_vec[23]) / 4))
    beginning = data.index('SPINOR\n') + n_spin_line + n_charges_line + 1
    end = data.index('   NCF\n')

    new_fock_vect = [0] * len(density.f_irr)

    new_fock = []
    for i in range(0, len(new_fock_vect), 4):
        new_fock.append(' '.join(["{:.13e}".format(x)
                                  for x in new_fock_vect[i:i + 4]]) + '\n')

    new_density = []
    for i in range(0, len(new_p), 4):
        new_density.append(' '.join(["{:.13e}".format(x)
                                     for x in new_p[i:i+4]])+'\n')

    final_fort98 = data[0:beginning]+new_fock+new_density+data[end:]
    with open(new_fort98, 'w') as file:
        for line in final_fort98:
            file.writelines(line)


class External_unit:
    # WORK IN PROGRESS
    # This class will generate an object from the CRYSTAL external units like: IRSPEC.DAT
    # RAMSPEC.DAT tha can be plotted through the corresponding function in plot.py

    def __init__(self):

        pass

    def read_external_unit(self, external_unit):
        import os

        self.file_name = external_unit
        try:
            file = open(external_unit, 'r')
            self.data = file.readlines()
            file.close()

            # directory
            dir_name = os.path.split(external_unit)[0]
            self.abspath = os.path.join(dir_name)

            # title (named "title" only to distinguish from "file_name" which means another thing)
            self.title = os.path.split(external_unit)[1]

        except:
            raise FileNotFoundError(
                'EXITING: a CRYSTAL generated .DAT unit file needs to be specified')

    def read_cry_irspec(self, external_unit):
        """
        Reads the IRSPEC.DAT unit produced by CRYSTAL ir spectra computation

        Args:
            external_unit(str): path to the IRSPEC.DAT file

        Returns:
            The crystal_object necessary to plot the simulated spectra with plot_cry_irspec()
        """
        import numpy as np

        self.read_external_unit(external_unit)

        data = self.data

        for index, line in enumerate(data):
            data[index] = line.split()

        columns = len(data[0])
        no_points = len(data)

        if columns > 3:
            self.calculation = 'solid'
        else:
            self.calculation = 'molecule'

        irspec = np.zeros((no_points, columns))

        for i, line in enumerate(data):
            for j, element in enumerate(line):
                irspec[i, j] = float(element)

        self.irspec = irspec

        return self

    def read_cry_ramspec(self, external_unit):
        """
        Reads the RAMSPEC.DAT unit produced by CRYSTAL raman spectra computation

        Args:
            external_unit(str): path to the RAMSPEC.DAT file

        Returns:
            The crystal_object necessary to plot the simulated spectra with plot_cry_ramspec()
        """
        import numpy as np

        self.read_external_unit(external_unit)

        data = self.data

        for index, line in enumerate(data):
            data[index] = line.split()

        columns = len(data[0])
        no_points = len(data)

        ramspec = np.zeros((no_points, columns))

        for i, line in enumerate(data):
            for j, element in enumerate(line):
                ramspec[i, j] = float(element)

        self.ramspec = ramspec

        return self

    def read_phonon_band(self, band_file, output=None):
        """
<<<<<<< HEAD
        Generate bands object from CRYSTAL PHONBAND.DAT or fort.25 file.
=======
        Generate bands object from CRYSTAL PHONONBAND.DAT or fort.25 file.
>>>>>>> 3f433954
        Energy unit: eV. E Fermi is aligned to 0.

        Args:
            band_file (str): Name of PHONBAND.DAT or fort.25 file
            output (str): Properties output file (.outp or .out). For 3D k
                coordinates and geometry information.

        Returns:
            self.bands (BandsBASE): A Bands base object
        """
        from CRYSTALClear.base.propout import BandsBASE, OutBASE

        self.read_external_uni(band_file)
        if '-%-' in self.data[0]:  # fort.25 file format
            self.bands = BandsBASE.f25_parser(self.data)
        else:  # BAND.DAT file format
            self.bands = BandsBASE.BAND_parser(self.data)

        if output != None:
            self.bands.geometry = OutBASE.get_geometry(output)
            self.bands.tick_pos3d, self.bands.k_point_pos3d = OutBASE.get_3dkcoord(
                output)
            self.bands.reciprocal_latt = self.bands.geometry.lattice.reciprocal_lattice.matrix

        return self.bands

    def read_phonon_dos(self, external_unit):
        """
        Generate doss object from CRYSTAL PHONONDOSS.DAT or fort.25 file.
        Energy unit: eV. E Fermi is aligned to 0.

        Args:
            properties_output (str): File name

        Returns:
            self.doss (DOSBASE): A DOS base object
        """
        from CRYSTALClear.base.propout import DOSBASE

        self.read_external_unit(external_unit)
        if '-%-' in self.data[0]:  # fort.25 file format
            self.doss = DOSBASE.f25_parser(self.data)
        else:  # DOSS.DAT file format
            self.doss = DOSBASE.DOSS_parser(self.data)

        return self.doss<|MERGE_RESOLUTION|>--- conflicted
+++ resolved
@@ -4113,11 +4113,7 @@
 
     def read_phonon_band(self, band_file, output=None):
         """
-<<<<<<< HEAD
         Generate bands object from CRYSTAL PHONBAND.DAT or fort.25 file.
-=======
-        Generate bands object from CRYSTAL PHONONBAND.DAT or fort.25 file.
->>>>>>> 3f433954
         Energy unit: eV. E Fermi is aligned to 0.
 
         Args:
